[package]
edition = '2021'
name = 'sold'
<<<<<<< HEAD
version = '0.72.1'
=======
version = '0.73.0'
>>>>>>> 82d8855a

[[bin]]
name = 'sold'
path = 'src/main.rs'

[dependencies]
anyhow = "1.0.81"
atty = '0.2'
dunce = '1.0'
failure = '0.1'
once_cell = '1.18'
serde_json = { features = [ 'unbounded_depth' ], version = '1.0' }
strip-ansi-escapes = '0.2'
clap = { features = [ 'derive' ], version = '4.3' }
serde = { features = [ 'derive' ], version = '1.0' }
<<<<<<< HEAD
tvm_abi = { git = 'https://github.com/tvmlabs/tvm-sdk.git', tag = 'rc-1.47.0' }
tvm_assembler = { git = 'https://github.com/tvmlabs/tvm-sdk.git', tag = 'rc-1.47.0' }
tvm_block = { git = 'https://github.com/tvmlabs/tvm-sdk.git', tag = 'rc-1.47.0' }
tvm_types = { git = 'https://github.com/tvmlabs/tvm-sdk.git', tag = 'rc-1.47.0' }
=======
ton_abi = { git = 'https://github.com/tonlabs/ever-abi.git', tag = '2.4.14' }
ton_block = { git = 'https://github.com/tonlabs/ever-block.git', tag = '1.9.122' }
ton_types = { git = 'https://github.com/tonlabs/ever-types.git', tag = '2.0.32' }
ton_labs_assembler = { features = [ 'gosh' ], git = 'https://github.com/tonlabs/ever-assembler.git', tag = '1.4.39' }
>>>>>>> 82d8855a

[build-dependencies]
cmake = '0.1'

[dev-dependencies]
assert_cmd = '2.0'
predicates = '3.0'

[lib]
name = 'sold_lib'
path = 'src/lib.rs'<|MERGE_RESOLUTION|>--- conflicted
+++ resolved
@@ -1,11 +1,7 @@
 [package]
 edition = '2021'
 name = 'sold'
-<<<<<<< HEAD
-version = '0.72.1'
-=======
 version = '0.73.0'
->>>>>>> 82d8855a
 
 [[bin]]
 name = 'sold'
@@ -21,17 +17,10 @@
 strip-ansi-escapes = '0.2'
 clap = { features = [ 'derive' ], version = '4.3' }
 serde = { features = [ 'derive' ], version = '1.0' }
-<<<<<<< HEAD
 tvm_abi = { git = 'https://github.com/tvmlabs/tvm-sdk.git', tag = 'rc-1.47.0' }
 tvm_assembler = { git = 'https://github.com/tvmlabs/tvm-sdk.git', tag = 'rc-1.47.0' }
 tvm_block = { git = 'https://github.com/tvmlabs/tvm-sdk.git', tag = 'rc-1.47.0' }
 tvm_types = { git = 'https://github.com/tvmlabs/tvm-sdk.git', tag = 'rc-1.47.0' }
-=======
-ton_abi = { git = 'https://github.com/tonlabs/ever-abi.git', tag = '2.4.14' }
-ton_block = { git = 'https://github.com/tonlabs/ever-block.git', tag = '1.9.122' }
-ton_types = { git = 'https://github.com/tonlabs/ever-types.git', tag = '2.0.32' }
-ton_labs_assembler = { features = [ 'gosh' ], git = 'https://github.com/tonlabs/ever-assembler.git', tag = '1.4.39' }
->>>>>>> 82d8855a
 
 [build-dependencies]
 cmake = '0.1'
