/*
 * Copyright (C) 2020-2023 EverX. All Rights Reserved.
 *
 * Licensed under the  terms of the GNU General Public License as published by
 * the Free Software Foundation, either version 3 of the License.
 *
 *
 * Unless required by applicable law or agreed to in writing, software
 * distributed under the License is distributed on an "AS IS" BASIS,
 * WITHOUT WARRANTIES OR CONDITIONS OF ANY KIND, either express or implied.
 * See the  GNU General Public License for more details at: https://www.gnu.org/licenses/gpl-3.0.html
 */
/**
 * Function call compiler for TVM
 */

#include <boost/algorithm/string.hpp>

#include <liblangutil/SourceReferenceExtractor.h>
#include <libsolidity/ast/TypeProvider.h>

#include <libsolidity/codegen/DictOperations.hpp>
#include <libsolidity/codegen/TVMABI.hpp>
#include <libsolidity/codegen/TVMConstants.hpp>
#include <libsolidity/codegen/TVMExpressionCompiler.hpp>
#include <libsolidity/codegen/TVMFunctionCall.hpp>
#include <libsolidity/codegen/TVMStructCompiler.hpp>
#include <libsolidity/codegen/TVM.hpp>

using namespace solidity::frontend;
using namespace solidity::langutil;
using namespace solidity::util;
using namespace std;

FunctionCallCompiler::FunctionCallCompiler(
	StackPusher &m_pusher,
	FunctionCall const& _functionCall,
	bool isCurrentResultNeeded
) :
	m_pusher{m_pusher},
	m_exprCompiler{m_pusher},
	m_functionCall{_functionCall},
	m_memberAccess{to<MemberAccess>(&m_functionCall.expression())},
	m_arguments{_functionCall.arguments()},
	m_funcType{to<FunctionType>(m_functionCall.expression().annotation().type)},
	m_retType{m_functionCall.annotation().type},
	m_isCurrentResultNeeded{isCurrentResultNeeded},
	m_names{m_functionCall.names()}
{
}

void FunctionCallCompiler::structConstructorCall() {
	auto const& type = dynamic_cast<TypeType const&>(*m_functionCall.expression().annotation().type);
	auto const& structType = dynamic_cast<StructType const&>(*type.actualType());
	auto pushParam = [&](int index, Type const* targetType) {
		pushExprAndConvert(m_arguments.at(index).get(), targetType);
	};
	StructCompiler structCompiler{&m_pusher, &structType};
	structCompiler.structConstructor(m_names, pushParam);
}

void FunctionCallCompiler::compile() {
	auto reportError = [&](){
		cast_error(m_functionCall, "Unsupported function call");
	};

	if (m_funcType) {
		switch (m_funcType->kind()) {
			case FunctionType::Kind::GasLeft: {
				m_pusher << "GASREMAINING";
				return;
			}
			default:
				break;
		}
	}

	if (checkRemoteMethodCall(m_functionCall) ||
		(m_memberAccess != nullptr && libraryCall()) ||
		checkForMappingOrCurrenciesMethods() ||
		checkNewExpression() ||
		checkAddressThis() ||
		checkSolidityUnits() ||
		checkLocalFunctionOrLibCallOrFuncVarCall()) {
		// do nothing
	} else if (m_memberAccess != nullptr && getType(&m_memberAccess->expression())->category() == Type::Category::Struct) {
		if (!structMethodCall()) {
			reportError();
		}
	} else if (*m_functionCall.annotation().kind == FunctionCallKind::StructConstructorCall) {
		structConstructorCall();
	} else if (*m_functionCall.annotation().kind == FunctionCallKind::TypeConversion) {
		if (m_arguments.empty()) { // TODO separate to another kind FunctionCallKind::some-type
			createObject();
		} else {
			typeConversion();
		}
	} else {
		if (m_memberAccess != nullptr) {
			auto category = getType(&m_memberAccess->expression())->category();
			auto ident = to<Identifier>(&m_memberAccess->expression());
			if (category == Type::Category::Array) {
				arrayMethods(*m_memberAccess);
			} else if (category == Type::Category::TvmSlice) {
				sliceMethods(*m_memberAccess);
			} else if (category == Type::Category::TvmBuilder) {
				builderMethods(*m_memberAccess);
			} else if (category == Type::Category::QInteger || category == Type::Category::QBool) {
				qIntOrBoolMethods();
			} else if (category == Type::Category::StringBuilder) {
				stringBuilderMethods();
			} else if (category == Type::Category::TvmVector) {
				tvmVectorMethods();
			} else if (category == Type::Category::TvmStack) {
				tvmStackMethods();
			} else if (
				checkForOptionalMethods(*m_memberAccess))
			{
				// nothing
			} else if (category == Type::Category::Magic && ident != nullptr && ident->name() == "tvm") {
				if (m_funcType->kind() == FunctionType::Kind::ABIBuildIntMsg) {
					abiBuildIntMsg();
				} else if (m_funcType->kind() == FunctionType::Kind::ABIEncodeData) {
					abiBuildDataInit();
				} else if (
					checkForTvmSendFunction(*m_memberAccess) ||
					checkForTvmConfigParamFunction(*m_memberAccess) ||
					checkForTvmFunction(*m_memberAccess) ||
					checkTvmABIDeployMethods(category)
				) {
					// do nothing
				} else {
					reportError();
				}
			} else if (category == Type::Category::Magic && ident != nullptr && ident->name() == "bls") {
				blsFunction();
			} else if (category == Type::Category::Magic && ident != nullptr && ident->name() == "rnd") {
				rndFunction(*m_memberAccess);
			} else if (category == Type::Category::Magic && ident != nullptr && ident->name() == "gosh") {
				goshFunction();
			} else if (category == Type::Category::Magic && ident != nullptr && ident->name() == "msg") {
				msgFunction(*m_memberAccess);
			} else if (category == Type::Category::Magic && ident != nullptr && ident->name() == "abi") {
				if (m_funcType->kind() == FunctionType::Kind::ABIDecodeData)
					abiDecodeData();
				else if (m_funcType->kind() == FunctionType::Kind::ABIEncodeBody)
					abiEncodeBody();
				else if (m_funcType->kind() == FunctionType::Kind::ABIBuildIntMsg)
					abiBuildIntMsg();
				else if (m_funcType->kind() == FunctionType::Kind::ABIEncodeData)
					abiBuildDataInit();
				else if (!checkTvmABIDeployMethods(category))
					abiFunction();
			} else if (category == Type::Category::Magic && ident != nullptr && ident->name() == "math") {
				mathFunction(*m_memberAccess);
			} else if (category == Type::Category::Address) {
				addressMethod();
			} else if (category == Type::Category::TvmCell) {
				cellMethods(*m_memberAccess);
			} else if (category == Type::Category::Integer) {
				integerMethods();
			} else if (category == Type::Category::Variant) {
				variantMethods(*m_memberAccess);
			} else if (isSuper(&m_memberAccess->expression())) {
				superFunctionCall(*m_memberAccess);
			} else if (category == Type::Category::TypeType) {
				Type const* actualType = to<TypeType>(m_memberAccess->expression().annotation().type)->actualType();
				if (checkBaseContractCall(*m_memberAccess)) {
					// nothing
				} else if (to<UserDefinedValueType>(actualType)) {
					userDefinedValueMethods(*m_memberAccess);
				} else if (to<AddressType>(actualType)) {
					addressMethods(*m_memberAccess);
				} else {
					reportError();
				}
			} else {
				reportError();
			}
		} else {
			reportError();
		}
	}
}

void FunctionCallCompiler::arrayPush(StackPusher& pusher, Type const* arrayBaseType, DataType dataType) {
	// arr value
	pusher.exchange(1); // value' arr
	pusher << "UNTUPLE 2";  // value' size dict
	pusher.pushS(1); // value' size dict size
	pusher << "INC"; // value' size dict newSize
	pusher.blockSwap(3, 1); // newSize value' size dict
	pusher.setDict(getArrayKeyType(), *arrayBaseType, dataType); // newSize dict'
	pusher << "TUPLE 2";  // arr
}

bool FunctionCallCompiler::checkForMappingOrCurrenciesMethods() {
	if (m_memberAccess == nullptr || !to<MappingType>(m_memberAccess->expression().annotation().type))
		return false;

	const ASTString &memberName = m_memberAccess->memberName();
	if (isIn(memberName, "delMin", "delMax")) {
		mappingDelMinOrMax(memberName == std::string{"delMin"});
	} else  if (isIn(memberName, "at", "fetch", "exists", "replace", "add",
									"getSet", "getAdd", "getDel", "getReplace")) {
		mappingGetSet();
	} else if (isIn(memberName, "min", "max")) {
		mappingMinMaxMethod(memberName == std::string{"min"});
	} else if (isIn(memberName, "next", "prev", "nextOrEq", "prevOrEq")) {
		mappingPrevNextMethods();
	} else if (isIn(memberName, "keys", "values")) {
		mappingKeysOrValues(memberName == "keys");
	} else if (memberName == "empty") {
		mappingEmpty();
	} else {
		solUnimplemented("Unsupported mapping method");
	}

	return true;
}

void FunctionCallCompiler::mappingDelMinOrMax(bool isDelMin) {
	Type const* keyType{};
	Type const* valueType{};
	std::tie(keyType, valueType) = dictKeyValue(m_memberAccess->expression().annotation().type);

	DelMinOrMax d{m_pusher, *keyType, *valueType, isDelMin, m_memberAccess};
	d.delMinOrMax();
}

void FunctionCallCompiler::mappingGetSet() {
	Type const* keyType{};
	Type const* valueType{};
	std::tie(keyType, valueType) = dictKeyValue(m_memberAccess->expression().annotation().type);

	const ASTString &memberName = m_memberAccess->memberName();
	if (isIn(memberName, "fetch", "at")) {
		pushArgs(); // index
		m_pusher.prepareKeyForDictOperations(keyType, false);
		acceptExpr(&m_memberAccess->expression()); // index dict
		if (memberName == "fetch")
			m_pusher.getDict(*keyType, *valueType, GetDictOperation::Fetch);
		else
			m_pusher.getDict(*keyType, *valueType, GetDictOperation::GetFromArray);
	} else if (memberName == "exists") {
		pushArgs(); // index
		m_pusher.prepareKeyForDictOperations(keyType, false);
		acceptExpr(&m_memberAccess->expression()); // index dict
		m_pusher.getDict(*keyType, *valueType, GetDictOperation::Exist);
	} else if (isIn(memberName, "getDel")) {
		const int stackSize = m_pusher.stackSize();
		const LValueInfo lValueInfo = m_exprCompiler.expandLValue(&m_memberAccess->expression(), true);

		pushArgAndConvert(0); // lValue... map key
		m_pusher.prepareKeyForDictOperations(keyType, false);
		m_pusher.blockSwap(1, 1); // lValue... key map

		m_pusher.getDict(*keyType, *valueType, GetDictOperation::GetDelFromMapping); // lValue... map' value

		const int cntOfValuesOnStack = m_pusher.stackSize() - stackSize;
		m_pusher.blockSwap(cntOfValuesOnStack - 1, 1); // value lValue... map'
		m_exprCompiler.collectLValue(lValueInfo, true); // value
	} else if (isIn(memberName, "replace", "add", "getSet", "getAdd", "getReplace")) {
		const int stackSize = m_pusher.stackSize();
		const LValueInfo lValueInfo = m_exprCompiler.expandLValue(&m_memberAccess->expression(), true); // lValue... map
		pushArgAndConvert(1); // lValue... map value
		const DataType& dataType = m_pusher.prepareValueForDictOperations(keyType, valueType); // lValue... map value'
		pushArgAndConvert(0); // mapLValue... map value key
		m_pusher.prepareKeyForDictOperations(keyType, false);
		m_pusher.rot(); // mapLValue... value key map

		if (isIn(memberName, "replace", "add")) {
			SetDictOperation op;
			if (memberName == "replace") {
				op = SetDictOperation::Replace;
			} else if (memberName == "add") {
				op = SetDictOperation::Add;
			} else {
				solUnimplemented("");
			}
			m_pusher.setDict(*keyType, *valueType, dataType, op); // mapLValue... map {0, -1}
		} else {
			GetDictOperation op;
			if (memberName == "getSet") {
				op = GetDictOperation::GetSetFromMapping;
			} else if (memberName == "getAdd") {
				op = GetDictOperation::GetAddFromMapping;
			} else if (memberName == "getAdd") {
				op = GetDictOperation::GetDelFromMapping;
			} else if (memberName == "getReplace") {
				op = GetDictOperation::GetReplaceFromMapping;
			} else {
				solUnimplemented("");
			}
			m_pusher.getAndSetDict(*keyType, *valueType, op, dataType);
			// mapLValue... map optValue
		}
		const int cntOfValuesOnStack = m_pusher.stackSize() - stackSize;  // mapLValue... map optValue
		m_pusher.blockSwap(cntOfValuesOnStack - 1, 1); // optValue mapLValue... map
		m_exprCompiler.collectLValue(lValueInfo, true); // optValue
	} else {
		solUnimplemented("");
	}
}

void FunctionCallCompiler::mappingMinMaxMethod(bool isMin) {
	Type const* keyType{};
	Type const* valueType{};
	std::tie(keyType, valueType) = dictKeyValue(m_memberAccess->expression().annotation().type);

	acceptExpr(&m_memberAccess->expression()); // dict

	DictMinMax compiler{m_pusher, *keyType, *valueType, isMin};
	compiler.minOrMax();
}

void FunctionCallCompiler::mappingPrevNextMethods() {
	Type const* keyType{};
	Type const* valueType{};
	std::tie(keyType, valueType) = dictKeyValue(m_memberAccess->expression().annotation().type);

	pushArgAndConvert(0); // index
	m_pusher.prepareKeyForDictOperations(keyType, true); // index'
	acceptExpr(&m_memberAccess->expression()); // index' dict
	m_pusher.pushInt(dictKeyLength(keyType)); // index' dict nbits

	DictPrevNext compiler{m_pusher, *keyType, *valueType, m_memberAccess->memberName()};
	compiler.prevNext();
}

void FunctionCallCompiler::mappingKeysOrValues(bool areKeys) {
	m_pusher.pushEmptyArray();

	acceptExpr(&m_memberAccess->expression());
	// array map
	m_pusher.pushS(0);
	// array map map
	Type const* mapKeyType{};
	Type const* mapValueType{};
	std::tie(mapKeyType, mapValueType) = realDictKeyValue(m_memberAccess->expression().annotation().type);
	DictMinMax compiler{m_pusher, *mapKeyType, *mapValueType, true};
	compiler.minOrMax();
	// array map minPair

	m_pusher.startContinuation();
	// array map curPair
	m_pusher.pushS(0);
	m_pusher << "ISNULL";
	m_pusher << "NOT";
	m_pusher.fixStack(-1);
	m_pusher.endContinuation();

	m_pusher.startContinuation();

	// Adding value
	// array map curPair
	m_pusher.pushS(2);
	// array map curPair array
	m_pusher.pushS(1);
	// array map curPair array curPair
	m_pusher.indexNoexcep(areKeys ? 0 : 1);
	// array map curPair array key/value
	IntegerType const& arrayKeyType = getArrayKeyType();
	Type const* arrayValueType = areKeys ? mapKeyType : mapValueType;
	DataType dataType = m_pusher.prepareValueForDictOperations(&arrayKeyType, arrayValueType);
	// array map curPair array key'/value'
	arrayPush(m_pusher, arrayValueType, dataType);
	// array map curPair array'
	m_pusher.popS(3);
	// array' map curPair

	// Updating nextPair
	// array' map curPair
	m_pusher.indexNoexcep(0);
	// array' map curKey
	m_pusher.pushS(1);
	// array' map curKey map
	m_pusher.pushInt(dictKeyLength(mapKeyType));
	// array' map curKey map nbits
	DictPrevNext dictPrevNext{m_pusher, *mapKeyType, *mapValueType, "next"};
	dictPrevNext.prevNext();
	// TODO don't parse value for keys
	// array' map nextPair
	m_pusher.endContinuation();

	m_pusher._while(false);

	// keys map minValue
	m_pusher.drop(2);
	// keys
}

void FunctionCallCompiler::mappingEmpty() {
	acceptExpr(&m_memberAccess->expression());
	m_pusher << "DICTEMPTY";
}

void FunctionCallCompiler::superFunctionCall(MemberAccess const &_node) {
	pushArgs();
	auto someFunDecl = to<FunctionDefinition>(_node.annotation().referencedDeclaration);
	FunctionDefinition const* superFunc = getSuperFunction(
		m_pusher.ctx().currentFunction()->annotation().contract,
		m_pusher.ctx().getContract(),
		someFunDecl->externalIdentifierHex()
	);
	solAssert(superFunc, "");
	std::string functionName = m_pusher.ctx().functionInternalName(superFunc, true).first;
	m_pusher.pushCallOrCallRef(superFunc, std::nullopt, true);
}

void FunctionCallCompiler::userDefinedValueMethods(MemberAccess const &_memberAccess) {
	if (isIn(_memberAccess.memberName(), "wrap", "unwrap")) {
		pushArgs();
	} else {
		solUnimplemented("");
	}
}

void FunctionCallCompiler::addressMethods(MemberAccess const &_node) {
	if (_node.memberName() == "makeAddrExtern") {
		// addr_extern$01 len:(## 9) external_address:(bits len) = MsgAddressExt;
		const auto& num = ExprUtils::constValue(*m_arguments.at(0));
		const auto& len = ExprUtils::constValue(*m_arguments.at(1));
		if (num.has_value() && len.has_value()) {
			std::string addr = "01";
			addr += StrUtils::toBitString(len.value(), 9, false).value();
			addr += StrUtils::toBitString(num.value(), int(len.value()), false).value();
			m_pusher.pushSlice("x" + StrUtils::binaryStringToSlice(addr));
		} else {
			pushArgs();
			m_pusher.pushS(0); // numb cntBit cntBit
			m_pusher << "NEWC"; // numb cntBit cntBit builder
			m_pusher << "STSLICECONST x6_";
			m_pusher << "STU 9"; // numb cntBit builder''
			m_pusher.exchange(1); // numb builder'' cntBit
			m_pusher << "STUX"; // builder'''
			m_pusher << "ENDC";
			m_pusher << "CTOS"; // extAddress
		}
	} else if (_node.memberName() == "makeAddrStd") {
		const auto& wid = ExprUtils::constValue(*m_arguments.at(0));
		const auto& val = ExprUtils::constValue(*m_arguments.at(1));
		if (wid.has_value() && val.has_value()) {
			// TODO delete this
			std::string addr = "100";
			addr += StrUtils::toBitString(wid.value(), 8, true).value();
			addr += StrUtils::toBitString(val.value(), 256, false).value();
			m_pusher.pushSlice("x" + StrUtils::binaryStringToSlice(addr));
		} else {
			pushArgs(true);
			m_pusher << "NEWC";
			m_pusher << "STSLICECONST x9_";
			m_pusher << "STI 8";
			m_pusher << "STU 256";
			m_pusher << "ENDC";
			m_pusher << "CTOS";
		}
	} else {
		solUnimplemented("");
	}
}

bool FunctionCallCompiler::libraryCall() {

	auto funcViaObject = [this](FunctionDefinition const* function){
		const int argQty = static_cast<int>(m_arguments.size());
		const int retQty = static_cast<int>(function->returnParameters().size());
		const LValueInfo lValueInfo = m_exprCompiler.expandLValue(&m_memberAccess->expression(), true);
		// lValue.. arg0
		pushArgs();  // lValue.. arg0 arg1 arg2 ...
		m_pusher.pushCallOrCallRef(
			function,
			std::make_pair(argQty + 1, retQty + 1),
			true
		);
		// lValue.. arg0 ret0 ret1 ...
		m_pusher.blockSwap(lValueInfo.stackSizeDiff, retQty);
		// ret0 ret1 ... lValue.. arg0
		m_exprCompiler.collectLValue(lValueInfo, true);
	};

	if (auto function = to<FunctionDefinition>(m_memberAccess->annotation().referencedDeclaration)) {
		DeclarationAnnotation const &da = function->annotation();
		if (da.contract == nullptr) {
			// using {add} for uint; // free function
			// a.add(b);
			funcViaObject(function);
			return true;
		} else  if (da.contract->contractKind() == ContractKind::Library) {
			auto t = getType(&m_memberAccess->expression());
			if (t->category() == Type::Category::TypeType) {
				// uint z = MyLib.sum(a, b);
				pushArgs();
				m_pusher.pushCallOrCallRef(function, std::nullopt, false);
			} else
				// using MathLib for uint; // library
				// a.add(b);
				funcViaObject(function);
			return true;
		}
	}
	return false;
}

std::function<void()> FunctionCallCompiler::generateDataSection(
	bool data_map_supported,
	const std::function<void()>& pushKey,
	Expression const* vars,
	ContractType const* ct
) {
	auto getDeclAndIndex =
		[](std::vector<std::pair<VariableDeclaration const*, int>> staticVars, const std::string& name)
	{
		auto pos = find_if(staticVars.begin(), staticVars.end(), [&](auto v) {
			return v.first->name() == name;
		});
		solAssert(pos != staticVars.end(), "");
		return *pos;
	};

	if (data_map_supported) {
		return [pushKey, this, vars, ct, getDeclAndIndex]() {
			// creat dict with variable values
			m_pusher << "NULL";
			// stack: builder dict
			IntegerType keyType = getKeyTypeOfC4();
			Type const* valueType = TypeProvider::uint256();

			pushKey();
			const DataType& dataType = m_pusher.prepareValueForDictOperations(&keyType, valueType);
			m_pusher.pushInt(0); // index of pubkey
			// stack: dict value key
			m_pusher.rot();
			// stack: value key dict
			m_pusher.setDict(getKeyTypeOfC4(), *valueType, dataType);
			// stack: dict'
			if (vars) {
				std::vector<PragmaDirective const *> _pragmaDirectives;
				PragmaDirectiveHelper pragmaHelper{_pragmaDirectives};
				TVMCompilerContext cc{&ct->contractDefinition(), pragmaHelper};
				std::vector<std::pair<VariableDeclaration const*, int>> staticVars = cc.getStaticVariables();
				auto initVars = to<InitializerList>(vars);
				for (size_t i = 0; i < initVars->names().size(); ++i) {
					const ASTPointer<ASTString> &name = initVars->names().at(i);
					const auto &[varDecl, varIndex] = getDeclAndIndex(staticVars, *name);
					valueType = varDecl->type();
					pushExprAndConvert(initVars->options().at(i).get(), valueType); // stack: dict value
					const DataType& dataType2 = m_pusher.prepareValueForDictOperations(&keyType, valueType);
					m_pusher.pushInt(varIndex);
					// stack: dict value key
					m_pusher.rot();
					// stack: value key dict
					m_pusher.setDict(getKeyTypeOfC4(), *varDecl->type(), dataType2);
					// stack: dict'
				}
			}
			m_pusher << "NEWC";
			m_pusher << "STDICT";
			m_pusher << "ENDC";
		};
	} else {
		return [pushKey, this, vars, ct, getDeclAndIndex]() {
			std::vector<PragmaDirective const *> _pragmaDirectives;
			PragmaDirectiveHelper pragmaHelper{_pragmaDirectives};
			solAssert(ct, "ct == null");
			TVMCompilerContext ctx{&ct->contractDefinition(), pragmaHelper};

			std::map<VariableDeclaration const*, Expression const*> varValue;
			if (vars != nullptr) {
				std::vector<std::pair<VariableDeclaration const*, int>> staticVars = ctx.getStaticVariables();
				auto initVars = to<InitializerList>(vars);
				for (size_t i = 0; i < initVars->names().size(); ++i) {
					const ASTPointer<ASTString> &name = initVars->names().at(i);
					const auto &[varDecl, varIndex] = getDeclAndIndex(staticVars, *name);
					varValue[varDecl] = initVars->options().at(i).get();
				}
			}

			std::vector<VariableDeclaration const *> stateVars = ctx.c4StateVariables();
			for (VariableDeclaration const* var : stateVars | boost::adaptors::reversed) {
				if (varValue.count(var) == 0)
					m_pusher.pushDefaultValue(var->type());
				else
					pushExprAndConvert(varValue.at(var), var->type());
			}

			if (ctx.storeTimestampInC4())
				m_pusher.pushInt(0);
			pushKey();
			m_pusher << "NEWC";
			m_pusher << "STU 256";
			if (ctx.storeTimestampInC4())
				m_pusher << "STU 64";
			if (hasConstructor(ct->contractDefinition()))
				m_pusher << "STSLICECONST 0"; // constructor flag
			const std::vector<Type const *>& memberTypes = ctx.c4StateVariableTypes();
			if (!memberTypes.empty()) {
				ChainDataEncoder encoder{&m_pusher};
				DecodePositionAbiV2 position{ctx.getOffsetC4(), 0, memberTypes};
				encoder.encodeParameters(memberTypes, position);
			}
			m_pusher << "ENDC";
		};
	}
}

bool FunctionCallCompiler::checkRemoteMethodCall(FunctionCall const &_functionCall) {
	std::map<int, Expression const *> exprs;
	std::map<int, std::string> constParams = {{TvmConst::int_msg_info::ihr_disabled, "1"}};
	std::function<void(int)> appendBody;
	std::function<void()> pushSendrawmsgFlag;
	FunctionDefinition const* functionDefinition{};
	std::optional<uint32_t> callbackFunctionId;
	std::function<void()> appendStateInit;

	if (auto functionOptions = to<FunctionCallOptions>(&_functionCall.expression())) {
		auto memberAccess = to<MemberAccess>(&functionOptions->expression());
		if (!memberAccess)
			return false;

		// parse options they are stored in two vectors: names and options
		for (const auto &option: functionOptions->names())
			if (!isIn(*option, "stateInit", "flag", "value", "currencies", "bounce", "callback"))
				cast_error(_functionCall, "Unsupported function call option: " + *option);

		// Search for stateInit option
		if (Expression const* stateInit = findOption("stateInit"))
			appendStateInit = [this, stateInit](){
				// Either StateInit ^StateInit
				m_pusher << "STSLICECONST 1"; // ^StateInit
				acceptExpr(stateInit);
				m_pusher.pushS(0);
				checkStateInit();
				m_pusher << "STREFR";
			};

		// Search for bounce option
		if (Expression const* bounce = findOption("bounce"))
			exprs[TvmConst::int_msg_info::bounce] = bounce;
		else
			constParams[TvmConst::int_msg_info::bounce] = "1";

		// Search for currencies option
		if (Expression const* currencies = findOption("currencies"))
			exprs[TvmConst::int_msg_info::currency] = currencies;
		else
			constParams[TvmConst::int_msg_info::currency] = "0";

		// Search for value (ton) option
		if (Expression const* valueExpr = findOption("value")) {
			const auto& value = ExprUtils::constValue(*valueExpr);
			if (value.has_value())
				constParams[TvmConst::int_msg_info::tons] = StrUtils::tonsToBinaryString(u256(value.value()));
			else
				exprs[TvmConst::int_msg_info::tons] = valueExpr;
		} else
			constParams[TvmConst::int_msg_info::tons] = getDefaultMsgValue();

		// remote_addr
		exprs[TvmConst::int_msg_info::dest] = &memberAccess->expression();

		// function definition
		functionDefinition = getRemoteFunctionDefinition(memberAccess);


		if (Expression const* callback = findOption("callback")) {
			CallableDeclaration const* remoteFunction = getFunctionDeclarationOrConstructor(callback);
			callbackFunctionId = ChainDataEncoder{&m_pusher}.calculateFunctionIDWithReason(
					remoteFunction,
					ReasonOfOutboundMessage::RemoteCallInternal
			);
		}

		// Search for sendRawMsg flag option
		if (Expression const* flag = findOption("flag")) {
			pushSendrawmsgFlag = [flag, this]() {
				acceptExpr(flag);
			};
		}
	} else {
		constParams[TvmConst::int_msg_info::tons] = getDefaultMsgValue();
		constParams[TvmConst::int_msg_info::bounce] = "1";

		Expression const *currentExpression = &_functionCall.expression();

		auto memberValue = to<MemberAccess>(currentExpression);
		if (memberValue == nullptr) {
			return false;
		}
		exprs[TvmConst::int_msg_info::dest] = &memberValue->expression();
		functionDefinition = getRemoteFunctionDefinition(memberValue);
		if (functionDefinition == nullptr) {
			return false;
		}
	}

	pushArgs(true);

	std::vector<VariableDeclaration const*> argDecl = convertArray(functionDefinition->parameters());
	const bool isLib = functionDefinition->annotation().contract->isLibrary();
	if (isLib) {
		argDecl.erase(argDecl.begin(), argDecl.begin() + 1);
	}
	solAssert(m_arguments.size() == argDecl.size(), "");

	appendBody = [&](int builderSize) {
		ChainDataEncoder{&m_pusher}.createMsgBodyAndAppendToBuilder(
			argDecl,
			ChainDataEncoder{&m_pusher}.calculateFunctionIDWithReason(
				functionDefinition,
				ReasonOfOutboundMessage::RemoteCallInternal,
				isLib
			),
			callbackFunctionId,
			builderSize,
			true
		);
	};

	m_pusher.sendIntMsg(exprs, constParams, appendBody, pushSendrawmsgFlag, appendStateInit);
	return true;
}

std::string FunctionCallCompiler::getDefaultMsgValue() {
	const std::optional<std::vector<ASTPointer<Expression>>> expr = m_pusher.ctx().pragmaHelper().hasMsgValue();
	if (!expr) {
		return StrUtils::tonsToBinaryString(u256{TvmConst::Message::DefaultMsgValue});
	}
	const auto& val = ExprUtils::constValue(*expr.value().at(0).get());
	if (!val.has_value()) {
		cast_error(*expr.value().at(0).get(), "Default value should be compile time expression of number type");
	}
	return StrUtils::tonsToBinaryString(val.value());
}

const FunctionDefinition* FunctionCallCompiler::getRemoteFunctionDefinition(const MemberAccess* memberAccess) {
	auto expr = &memberAccess->expression();
	if (isSuper(expr))
		return nullptr;
	auto ctype = to<ContractType>(getType(expr));
	if (!ctype)
		return nullptr;
	Declaration const* decl = memberAccess->annotation().referencedDeclaration;
	auto f = to<FunctionDefinition>(decl);
	if (!f) {
		cast_error(*memberAccess, "Unsupported remote function call.");
	}
	return f;
}

void FunctionCallCompiler::abiBuildIntMsg() {
	const int stackSize = m_pusher.stackSize();

	int destArg = -1;
	int valueArg = -1;
	int currenciesArg = -1;
	int bounceArg = -1;
	int callArg = -1;
	int stateInit = -1;
	for (int arg = 0; arg < static_cast<int>(m_arguments.size()); ++arg) {
		switch (str2int(m_names[arg]->c_str())) {
			case str2int("dest"):
				destArg = arg;
				break;
			case str2int("value"):
				valueArg = arg;
				break;
			case str2int("currencies"):
				currenciesArg = arg;
				break;
			case str2int("bounce"):
				bounceArg = arg;
				break;
			case str2int("call"):
				callArg = arg;
				break;
			case str2int("stateInit"):
				stateInit = arg;
				break;
			default:
				solUnimplemented("");
		}
	}


	auto callList = to<CallList>(m_arguments[callArg].get());
	const std::vector<ASTPointer<Expression const>> args = callList->arguments();
	auto functionDefinition = to<FunctionDefinition>(getFunctionDeclarationOrConstructor(callList->function()));
	const bool needCallback = functionDefinition->isResponsible();
	const int shift = needCallback ? 1 : 0;

	for (int idx = static_cast<int>(args.size()) - 1; shift <= idx; --idx) {
		ASTPointer<Expression const> const &arg = args.at(idx);
		acceptExpr(arg.get());
		m_pusher.convert(functionDefinition->parameters().at(idx - shift)->type(), getType(arg.get()));
	}

	std::set<int> isParamOnStack;
	std::map<int, std::string> constParams = {{TvmConst::int_msg_info::ihr_disabled, "1"}};
	std::function<void(int)> appendBody = [&](int msgInfoSize){
		std::optional<uint32_t> callbackFunctionId;
		if (needCallback) {
			CallableDeclaration const* callback = getFunctionDeclarationOrConstructor(args.at(0).get());
			callbackFunctionId = ChainDataEncoder{&m_pusher}.calculateFunctionIDWithReason(callback, ReasonOfOutboundMessage::RemoteCallInternal);
		}
		std::vector<VariableDeclaration const *> params = convertArray(functionDefinition->parameters());
		ChainDataEncoder{&m_pusher}.createMsgBodyAndAppendToBuilder(
			params,
			ChainDataEncoder{&m_pusher}.calculateFunctionIDWithReason(functionDefinition, ReasonOfOutboundMessage::RemoteCallInternal),
			callbackFunctionId,
			msgInfoSize,
			true
		);
	};

	for (const auto& [argIndex, name, id] : std::vector<std::tuple<int, std::string, int>>{
		{currenciesArg, "currencies", TvmConst::int_msg_info::currency},
		{valueArg, "value", TvmConst::int_msg_info::tons},
		{destArg, "dest", TvmConst::int_msg_info::dest},
		{bounceArg, "bounce", TvmConst::int_msg_info::bounce}
	}) {
		if (argIndex != - 1) {
			std::optional<bigint> value = ExprUtils::constValue(*m_arguments.at(argIndex));
			std::optional<bool> flag = ExprUtils::constBool(*m_arguments.at(argIndex));
			if (value) {
				constParams[id] = StrUtils::tonsToBinaryString(*value);
			} else if (flag) {
				constParams[id] = StrUtils::boolToBinaryString(*flag);
			} else {
				pushArgAndConvert(argIndex, name);
				isParamOnStack.insert(id);
			}
		}
	}

	std::function<void()> appendStateInit;
	if (stateInit != -1) {
		appendStateInit = [&](){
			// Either StateInit ^StateInit
			m_pusher << "STSLICECONST 1"; // ^StateInit
			pushArgAndConvert(stateInit, "stateInit");
			m_pusher.pushS(0);
			checkStateInit();
			m_pusher << "STREFR";
		};
	}

	m_pusher.prepareMsg(
		isParamOnStack,
		constParams,
		appendBody,
		appendStateInit,
		StackPusher::MsgType::Internal
	);

	solAssert(m_pusher.stackSize() == stackSize + 1, "");
}

void FunctionCallCompiler::abiBuildDataInit() {
	const int stackSize = m_pusher.stackSize();
	int keyArg = -1;
	int varArg = -1;
	int contrArg = -1;
	if (m_names.empty()) {
		if (!m_arguments.empty()) {
			keyArg = 0;
		}
	} else {
		for (int arg = 0; arg < static_cast<int>(m_arguments.size()); ++arg) {
			switch (str2int(m_names[arg]->c_str())) {
				case str2int("varInit"):
					varArg = arg;
					break;
				case str2int("pubkey"):
					keyArg = arg;
					break;
				case str2int("contr"):
					contrArg = arg;
					break;
				default:
					solUnimplemented("");
			}
		}
	}
	auto pushKey = [this, keyArg]() {
		if (keyArg == -1) {
			m_pusher.pushInt(0);
		} else {
			pushArgAndConvert(keyArg, "pubkey");
		}
	};
	ContractType const* ct{};
	if (contrArg != -1) {
		Type const* type = m_arguments.at(contrArg)->annotation().type;
		auto tt = dynamic_cast<const TypeType*>(type);
		type = tt->actualType();
		ct = to<ContractType>(type);
	}

	bool data_map_supported = m_memberAccess->memberName() == "encodeOldDataInit";
	generateDataSection(
		data_map_supported,
		pushKey,
		varArg != -1 ? m_arguments[varArg].get() : nullptr,
		ct
	)();

	solAssert(m_pusher.stackSize() == stackSize + 1, "");
}

bool FunctionCallCompiler::checkTvmABIDeployMethods(Type::Category category) {
	if (category != Type::Category::Magic)
		return false;

	if (m_funcType->kind() == FunctionType::Kind::ABIEncodeStateInit) {
		int keyArg = -1;
		int varArg = -1;
		int contrArg = -1;
		int codeArg = -1;
		int dataArg = -1;
		int depthArg = -1;
		bool hasVars{};
		std::map<StateInitMembers, std::function<void()>> exprs;
		if (m_names.empty()) {
			solAssert(m_arguments.size() == 2 || m_arguments.size() == 3, "");
			exprs[StateInitMembers::Code] = [&](){
				pushArgAndConvert(0);
			};
			exprs[StateInitMembers::Data] = [&](){
				pushArgAndConvert(1);
			};
			if (m_arguments.size() >= 3) {
				exprs[StateInitMembers::SplitDepth] = [&](){
					pushArgAndConvert(2);
				};
			}
		} else {
			bool dataIsSet = false;
			// string("code"), string("data"), string("splitDepth"), string("varInit"), string("pubkey")
			for (int arg = 0; arg < static_cast<int>(m_arguments.size()); ++arg) {
				switch (str2int(m_names[arg]->c_str())) {
					case str2int("code"):
						codeArg = arg;
						exprs[StateInitMembers::Code] = [this, codeArg, name = *m_names.at(arg)](){
							pushArgAndConvert(codeArg, name);
						};
						break;
					case str2int("data"):
						dataArg = arg;
						exprs[StateInitMembers::Data] = [this, dataArg, name = *m_names.at(arg)](){
							pushArgAndConvert(dataArg, name);
						};
						dataIsSet = true;
						break;
					case str2int("splitDepth"):
						depthArg = arg;
						exprs[StateInitMembers::SplitDepth] = [this, depthArg, name = *m_names.at(arg)](){
							pushArgAndConvert(depthArg, name);
						};
						break;
					case str2int("varInit"):
						varArg = arg;
						break;
					case str2int("pubkey"):
						keyArg = arg;
						break;
					case str2int("contr"):
						contrArg = arg;
						break;
				}
			}
			if (!dataIsSet) {
				auto pushKey = [this, keyArg]() {
					if (keyArg == -1) {
						m_pusher.pushInt(0);
					} else {
						pushArgAndConvert(keyArg, "pubkey");
					}
				};
				hasVars = (varArg != -1);
				ContractType const* ct{};
				if (hasVars) {
					Type const* type{};
					type = m_arguments[contrArg]->annotation().type;
					auto tt = dynamic_cast<const TypeType *>(type);
					type = tt->actualType();
					ct = to<ContractType>(type);
				}
				exprs[StateInitMembers::Data] = generateDataSection(false, pushKey,
																	hasVars ? m_arguments[varArg].get() : nullptr,
																	ct);
			}
		}

		encodeStateInit(exprs);
		return true;
	}

	if (m_funcType->kind() == FunctionType::Kind::ABIStateInitHash) {
		pushArgs();
		m_pusher.pushFragmentInCallRef(4, 1, "__stateInitHash");
		return true;
	}

	return false;
}

void FunctionCallCompiler::abiDecodeData() {
	pushArgAndConvert(1);
	decodeData();
}

int FunctionCallCompiler::decodeData() {
	std::vector<Type const*> stateVarTypes;
	auto retTuple = to<TupleType>(m_retType);
	for (Type const* type : retTuple->components())
		stateVarTypes.push_back(type);

	// lvalue.. slice
	ChainDataDecoder decoder{&m_pusher};
	decoder.decodeData(0, 0, stateVarTypes);
	// lvalue.. stateVars...
	return stateVarTypes.size();
}

int FunctionCallCompiler::decodeFunctionParams() {
	CallableDeclaration const *functionDefinition = getFunctionDeclarationOrConstructor(
					m_arguments.at(0).get());
	if (functionDefinition) {
		// lvalue.. slice
		auto fd = to<FunctionDefinition>(functionDefinition);
		bool isResponsible = fd->isResponsible();
		if (isResponsible) {
			m_pusher << "LDU 32";
		}
		// lvalue.. callback slice
		ChainDataDecoder decoder{&m_pusher};
		vector<Type const *> types = getParams(functionDefinition->parameters()).first;
		decoder.decodePublicFunctionParameters(types, isResponsible, true);

		return functionDefinition->parameters().size() + (isResponsible ? 1 : 0);
	}

	m_pusher << "ENDS";
	return 0;
}

void FunctionCallCompiler::sliceMethods(MemberAccess const &_node) {
	auto returnTypes = [&](bool fromOptional){
		Type const* type{};
		if (fromOptional) {
			solAssert(to<OptionalType>(m_retType), "");
			type= to<OptionalType>(m_retType)->valueType();
		} else {
			type = m_retType;
		}

		TypePointers returnTypes;
		if (auto const *targetTupleType = to<TupleType>(type))
			returnTypes = targetTupleType->components();
		else
			returnTypes = TypePointers{type};
		return returnTypes;
	};

	const auto& value = m_arguments.empty() ? nullopt : ExprUtils::constValue(*m_arguments[0]);
	ASTString const& memberName = _node.memberName();
	if (memberName == "empty") {
		acceptExpr(&_node.expression());
		m_pusher << "SEMPTY";
	} else if (memberName == "bitEmpty") {
		acceptExpr(&_node.expression());
		m_pusher << "SDEMPTY";
	} else if (memberName == "refEmpty") {
		acceptExpr(&_node.expression());
		m_pusher << "SREMPTY";
	} else if (memberName == "dataSize") {
		acceptExpr(&_node.expression());
		pushArgAndConvert(0);
		m_pusher << "SDATASIZE";
	} else if (memberName == "dataSizeQ") {
		acceptExpr(&_node.expression());
		pushArgAndConvert(0);
		cellBitRefQty(false);
	} else if (memberName == "size") {
		acceptExpr(&_node.expression());
		m_pusher << "SBITREFS";
	} else if (memberName == "bits") {
		acceptExpr(&_node.expression());
		m_pusher << "SBITS";
	} else if (memberName == "compare") {
		acceptExpr(&_node.expression());
		pushArgAndConvert(0);
		m_pusher << "SDLEXCMP";
	} else if (memberName == "startsWithOne") {
		acceptExpr(&_node.expression());
		m_pusher << "SDFIRST";
	} else if (memberName == "startsWith") {
		acceptExpr(&_node.expression());
		pushArgs();
		m_pusher << "SDPFXREV";
	} else if (memberName == "hasNBits") {
		acceptExpr(&_node.expression());
		pushArgAndConvert(0);
		m_pusher << "SCHKBITSQ";
	} else if (memberName == "hasNRefs") {
		acceptExpr(&_node.expression());
		pushArgAndConvert(0);
		m_pusher << "SCHKREFSQ";
	} else if (memberName == "hasNBitsAndRefs") {
		acceptExpr(&_node.expression());
		pushArgAndConvert(0);
		pushArgAndConvert(1);
		m_pusher << "SCHKBITREFSQ";
	} else if (memberName == "refs") {
		acceptExpr(&_node.expression());
		m_pusher << "SREFS";
	} else if (memberName == "depth") {
		acceptExpr(&_node.expression());
		m_pusher << "SDEPTH";
	} else if (memberName == "skip") {
		const LValueInfo lValueInfo = m_exprCompiler.expandLValue(&_node.expression(), true);
		if (m_arguments.size() == 1) {
			pushArgAndConvert(0);
			m_pusher << "SDSKIPFIRST";
		} else {
			pushArgAndConvert(0);
			pushArgAndConvert(1);
			m_pusher << "SSKIPFIRST";
		}
		m_exprCompiler.collectLValue(lValueInfo, true);
	} else if (isIn(memberName, "loadFunctionParams", "decodeFunctionParams", "loadStateVars", "decodeStateVars")) {
		const LValueInfo lValueInfo = m_exprCompiler.expandLValue(&_node.expression(), true);
		int paramQty = -1;
		if (isIn(memberName, "loadFunctionParams", "decodeFunctionParams")) {
			paramQty = decodeFunctionParams();
		} else if (isIn(memberName, "loadStateVars", "decodeStateVars")) {
			paramQty = decodeData();
		} else {
			solUnimplemented("");
		}
		if (paramQty != -1) {
			m_pusher.blockSwap(lValueInfo.stackSizeDiff - 1, paramQty);
			m_pusher.pushSlice("x8_");
		}
		m_exprCompiler.collectLValue(lValueInfo, true);
	} else if (isIn(memberName, "load", "decode", "loadQ", "decodeQ") || boost::starts_with(memberName, "load")) {
		int stackDelta = 0;
		const int stackSize = m_pusher.stackSize();
		bool isLValue = *_node.expression().annotation().isLValue;
		LValueInfo lValueInfo;
		if (isLValue) {
			lValueInfo = m_exprCompiler.expandLValue(&_node.expression(), true);
		} else {
			acceptExpr(&_node.expression());
		}
		if (isIn(memberName, "load", "decode")) {
			TypePointers types = returnTypes(false);
			ChainDataDecoder decode{&m_pusher};
			DecodePositionFromOneSlice pos;
			decode.decodeParameters(types, pos);
			stackDelta = types.size();
		} else if (isIn(memberName, "loadQ", "decodeQ")) {
			ChainDataDecoder decode{&m_pusher};
			DecodePositionFromOneSlice pos;
			decode.decodeParametersQ(returnTypes(true), pos);
			stackDelta = 1;
		} else if (boost::starts_with(memberName, "load")) {
			stackDelta = 1;
			std::optional<std::string> opcode;
			if (memberName == "loadRefAsSlice") {
				m_pusher << "LDREFRTOS";
				m_pusher.exchange(1);
			} else if (memberName == "loadRef") {
				opcode = "LDREF";
			} else if (isIn(memberName, "loadUint", "loadUnsigned", "loadInt", "loadSigned")) {
				std::string cmd = "LD";
				cmd += isIn(memberName, "loadInt", "loadSigned") ? "I" : "U";
				if (value.has_value() && 1 <= value && value <= 256) {
					m_pusher << cmd + " " + value->str();
				} else {
					pushArgAndConvert(0);
					m_pusher << cmd + "X";
				}
			} else if (isIn(memberName, "loadUintQ", "loadIntQ")) {
				std::string cmd = "LD";
				cmd += memberName == "loadIntQ" ? "I" : "U";
				int take{};
				if (value.has_value() && 1 <= value && value <= 256) {
					cmd += "Q " + value->str();
					take = 1;
				} else {
					pushArgs();
					cmd += "XQ";
					take = 2;
				}
				m_pusher.startOpaque();
				m_pusher.pushAsym(cmd);
				m_pusher.pushAsym(getZeroOrNullAlignment(false, false, true));
				m_pusher.drop();
				m_pusher.endOpaque(take, 2);
			} else if (isIn(memberName, "loadIntLE4Q", "loadIntLE8Q", "loadUintLE4Q", "loadUintLE8Q")) {
				std::string cmd = "LD";
				cmd += boost::starts_with(memberName, "loadIntLE") ? "I" : "U";
				cmd += "LE";
				cmd += boost::ends_with(memberName, "4Q") ? "4" : "8";
				cmd += "Q";
				m_pusher.startOpaque();
				m_pusher.pushAsym(cmd);
				m_pusher.pushAsym(getZeroOrNullAlignment(false, false, true));
				m_pusher.drop();
				m_pusher.endOpaque(1, 2);
			} else if (memberName == "loadTons") {
				opcode = "LDGRAMS";
			} else if (memberName == "loadSlice") {
				const auto& value2 = m_arguments.size() == 2 ? ExprUtils::constValue(*m_arguments[1]) : nullopt;
				if (m_arguments.size() == 1 || (value2.has_value() && value2.value() == 0)) {
					if (value.has_value() && 0 < value && value <= 256) {
						m_pusher << "LDSLICE " + value->str();
					} else {
						pushArgAndConvert(0);
						m_pusher << "LDSLICEX";
					}
				} else {
					pushArgAndConvert(0);
					pushArgAndConvert(1);
					m_pusher << "SPLIT";
				}
			} else if (memberName == "loadSliceQ") {
				string cmd;
				int take{};
				if (m_arguments.size() == 1) {
					if (value.has_value() && 0 < value && value <= 256) {
						take = 1;
						cmd = "LDSLICEQ " + value->str();
					} else {
						take = 2;
						pushArgs();
						cmd = "LDSLICEXQ";
					}
				} else {
					take = 3;
					pushArgs();
					cmd = "SPLITQ";
				}
				m_pusher.startOpaque();
				m_pusher.pushAsym(cmd);
				m_pusher.pushAsym(getZeroOrNullAlignment(false, false, true));
				m_pusher.drop();
				m_pusher.endOpaque(take, 2);
			} else if (memberName == "loadOnes") {
				opcode = "LDONES";
			} else if (memberName == "loadZeroes") {
				opcode = "LDZEROES";
			} else if (memberName == "loadSame") {
				opcode = "LDSAME";
			} else if (memberName == "loadIntLE2") {
				m_pusher << "LDU 8"
						 << "LDU 8";
				m_pusher.blockSwap(2, 1);
				m_pusher << "LSHIFT 8"
						 << "ADD";
				m_pusher.pushS(0); // s v v
				m_pusher.pushInt((1<<15) - 1); // s v v 32767
				m_pusher << "GREATER"; // s v v>32767
				m_pusher.fixStack(-1); // fix stack
				m_pusher.startContinuation();
				// s v
				m_pusher.pushInt(1 << 16);
				m_pusher << "SUB";
				m_pusher.endContinuation();
				m_pusher._if();
				m_pusher.blockSwap(1, 1);
			} else if (memberName == "loadIntLE4") {
				opcode = "LDILE4";
			} else if (memberName == "loadIntLE8") {
				opcode = "LDILE8";
			} else if (memberName == "loadUintLE2") {
				m_pusher << "LDU 8"
						 << "LDU 8";
				m_pusher.blockSwap(2, 1);
				m_pusher << "LSHIFT 8"
						 << "ADD";
				m_pusher.blockSwap(1, 1);
			} else if (memberName == "loadUintLE4") {
				opcode = "LDULE4";
			} else if (memberName == "loadUintLE8") {
				opcode = "LDULE8";
			} else {
				solUnimplemented("");
			}

			if (opcode.has_value()) {
				pushArgs();
				m_pusher << opcode.value();
			}

		} else {
			solUnimplemented("");
		}
		if (isLValue) {
			// lvalue... decodedValues... slice
			m_pusher.blockSwap(stackDelta, 1);
			// lvalue... slice decodedValues...
			m_pusher.blockSwap(lValueInfo.stackSizeDiff, stackDelta);
			// decodedValues... lvalue... slice
			m_exprCompiler.collectLValue(lValueInfo, true);
		} else {
			// decodedValues... slice
			m_pusher.drop();
			// decodedValues...
		}
		solAssert(stackSize + stackDelta == m_pusher.stackSize(), "");
	} else if (memberName == "preload") {
		acceptExpr(&_node.expression());

		ChainDataDecoder decode{&m_pusher};
		DecodePositionFromOneSlice pos;
		decode.decodeParameters(returnTypes(false), pos);
		m_pusher.drop();
	} else if (memberName == "preloadQ") {
		acceptExpr(&_node.expression());

		ChainDataDecoder decode{&m_pusher};
		DecodePositionFromOneSlice pos;
		decode.decodeParametersQ(returnTypes(true), pos);
		m_pusher.drop();
	} else if (memberName == "preloadRef") {
		acceptExpr(&_node.expression());
		if (m_arguments.empty()) {
			m_pusher << "PLDREF";
		} else {
			if (value.has_value()) {
				m_pusher << "PLDREFIDX " + toString(value.value());
			} else {
				pushArgs();
				m_pusher << "PLDREFVAR";
			}
		}
	} else if (isIn(memberName, "preloadInt", "preloadUint")) {
		acceptExpr(&_node.expression());
		string cmd = string{} + "PLD" + (memberName == "preloadInt" ? "I" : "U");
		if (value.has_value() && 1 <= value && value <= 256) {
			cmd += " " + value->str();
		} else {
			pushArgs();
			cmd += "X";
		}
		m_pusher << cmd;
	} else if (isIn(memberName, "preloadIntLE4", "preloadIntLE8", "preloadUintLE4", "preloadUintLE8")) {
		acceptExpr(&_node.expression());
		string cmd = "PLD";
		cmd += boost::starts_with(memberName, "preloadInt") ? "I" : "U";
		cmd += "LE";
		cmd += boost::ends_with(memberName, "4") ? "4" : "8";
		m_pusher << cmd;
	} else if (isIn(memberName, "preloadIntQ", "preloadUintQ")) {
		acceptExpr(&_node.expression());
		string cmd = string{} + "PLD" + (memberName == "preloadIntQ" ? "I" : "U");
		int take{};
		if (value.has_value() && 1 <= value && value <= 256) {
			take = 1;
			cmd += "Q " + toString(value.value());
		} else {
			pushArgs();
			take = 2;
			cmd += "XQ";
		}
		m_pusher.startOpaque();
		m_pusher.pushAsym(cmd);
		m_pusher.pushAsym(getZeroOrNullAlignment(false, true, true));
		m_pusher.drop();
		m_pusher.endOpaque(take, 1);
	} else if (isIn(memberName, "preloadIntLE4Q", "preloadIntLE8Q", "preloadUintLE4Q", "preloadUintLE8Q")) {
		acceptExpr(&_node.expression());
		string cmd = "PLD";
		cmd += boost::starts_with(memberName, "preloadInt") ? "I" : "U";
		cmd += "LE";
		cmd += boost::ends_with(memberName, "4Q") ? "4" : "8";
		cmd += "Q";
		m_pusher.startOpaque();
		m_pusher.pushAsym(cmd);
		m_pusher.pushAsym(getZeroOrNullAlignment(false, true, true));
		m_pusher.drop();
		m_pusher.endOpaque(1, 1);
	} else if (memberName == "preloadSlice") {
		acceptExpr(&_node.expression());
		if (m_arguments.size() == 1) {
			if (value.has_value() && 0 < value && value <= 256) {
				m_pusher << "PLDSLICE " + value->str();
			} else {
				pushArgs();
				m_pusher << "PLDSLICEX";
			}
		} else {
			pushArgs();
			m_pusher << "SCUTFIRST";
		}
	} else if (memberName == "preloadSliceQ") {
		acceptExpr(&_node.expression());
		string cmd;
		int take{};
		int ret{};
		if (m_arguments.size() == 1) {
			if (value.has_value() && 0 < value && value <= 256) {
				cmd += "PLDSLICEQ " + value->str();
				take = 1;
				ret = 1;
			} else {
				pushArgs();
				cmd += "PLDSLICEXQ";
				take = 2;
				ret = 1;
			}
		} else {
			pushArgs();
			cmd += "SPLITQ";
			take = 3;
			ret = 2;
		}
		m_pusher.startOpaque();
		m_pusher.pushAsym(cmd);
		m_pusher.pushAsym(getZeroOrNullAlignment(false, true, true));
		m_pusher.drop();
		m_pusher.endOpaque(take, ret);
		if (ret == 2) {
			m_pusher.drop();
		}
	} else {
		solUnimplemented("");
	}
}

void FunctionCallCompiler::tvmVectorMethods() {
	auto vectorType = to<TvmVectorType>(m_memberAccess->expression().annotation().type);
	auto valueTupleType = to<TupleType>(vectorType->valueType());

	ASTString const& memberName = m_memberAccess->memberName();
	if (memberName == "push") {
		const LValueInfo lValueInfo = m_exprCompiler.expandLValue(&m_memberAccess->expression(), true);
		pushArgs();
		if (valueTupleType) {
			// lValue... vector element...
			m_pusher << "TUPLE " + toString(valueTupleType->components().size());
		}
		// lValue... vector element
		m_pusher << "TPUSH";
		m_exprCompiler.collectLValue(lValueInfo, true);
	} else if (memberName == "pop") {
		const LValueInfo lValueInfo = m_exprCompiler.expandLValue(&m_memberAccess->expression(), true);
		m_pusher << "TPOP";
		// lValue... vector lastElement
		m_pusher.blockSwap(lValueInfo.stackSizeDiff, 1);
		m_exprCompiler.collectLValue(lValueInfo, true);
		// lastElement
		if (valueTupleType)
			m_pusher << "UNTUPLE " + toString(valueTupleType->components().size());
	} else if (memberName == "length") {
		acceptExpr(&m_memberAccess->expression());
		m_pusher << "TLEN";
	} else if (memberName == "empty") {
		acceptExpr(&m_memberAccess->expression());
		m_pusher << "TLEN";
		m_pusher << "EQINT 0";
	} else if (memberName == "last") {
		acceptExpr(&m_memberAccess->expression());
		m_pusher << "LAST";
		if (valueTupleType)
			m_pusher << "UNTUPLE " + toString(valueTupleType->components().size());
	} else {
		solUnimplemented("");
	}
}

void FunctionCallCompiler::tvmStackMethods() {
	ASTString const& memberName = m_memberAccess->memberName();
	if (memberName == "push") {
		const LValueInfo lValueInfo = m_exprCompiler.expandLValue(&m_memberAccess->expression(), true);
		acceptExpr(m_arguments[0].get());
		// lValue... stack element
		m_pusher.blockSwap(1, 1);
		m_pusher << "TUPLE 2";
		m_exprCompiler.collectLValue(lValueInfo, true);
	} else if (memberName == "pop") {
		const LValueInfo lValueInfo = m_exprCompiler.expandLValue(&m_memberAccess->expression(), true);
		// lValue... stack
		m_pusher << "UNTUPLE 2"; // lValue... value stack
		m_pusher.blockSwap(1, 1); // lValue... stack value
		m_pusher.blockSwap(lValueInfo.stackSizeDiff, 1); // value lValue... stack
		m_exprCompiler.collectLValue(lValueInfo, true); // value
	} else if (memberName == "top") {
		acceptExpr(&m_memberAccess->expression());
		m_pusher.indexWithExcep(0);
	} else if (memberName == "empty") {
		acceptExpr(&m_memberAccess->expression());
		m_pusher << "ISNULL";
	} else if (memberName == "sort") {
		const LValueInfo lValueInfo = m_exprCompiler.expandLValue(&m_memberAccess->expression(), true);
		// lValue... stack
		pushArgs(); // lValue... stack lessFunc
		m_pusher.pushFragmentInCallRef(2, 1, "__stackSort"); // lValue... stack
		m_exprCompiler.collectLValue(lValueInfo, true); // value
	} else if (memberName == "reverse") {
		const LValueInfo lValueInfo = m_exprCompiler.expandLValue(&m_memberAccess->expression(), true);
		// lValue... stack
		m_pusher.pushFragmentInCallRef(1, 1, "__stackReverse"); // lValue... stack
		m_exprCompiler.collectLValue(lValueInfo, true);
	} else {
		solUnimplemented("");
	}
}

void FunctionCallCompiler::builderMethods(MemberAccess const &_node) {
	ASTString const& memberName = _node.memberName();
	if (boost::starts_with(memberName, "store")) {
		const LValueInfo lValueInfo = m_exprCompiler.expandLValue(&_node.expression(), true);

		std::optional<std::string> opcode;
		bool doSwap = false;
		if (memberName == "storeOnes") {
			opcode = "STONES";
		} else if (memberName == "storeZeroes") {
			opcode = "STZEROES";
		} else if (memberName == "storeRef") {
			pushArgAndConvert(0);
			Type::Category cat = m_arguments.at(0)->annotation().type->category();
			switch (cat) {
				case Type::Category::TvmBuilder:
					m_pusher << "STBREFR";
					break;
				case Type::Category::TvmCell:
					m_pusher << "STREFR";
					break;
				case Type::Category::TvmSlice:
					m_pusher << "NEWC";
					m_pusher << "STSLICE";
					m_pusher << "STBREFR";
					break;
				default:
					solUnimplemented("");
			}
		} else if (memberName == "store") {
			int args = 0;
			for (const auto &argument: m_arguments | boost::adaptors::reversed) {
				if (ExprUtils::constBool(*argument)) {
					continue;
				}
				acceptExpr(argument.get());
				++args;
			}
			m_pusher.blockSwap(1, args);
			for (const auto &argument: m_arguments) {
				std::optional<bool> value = ExprUtils::constBool(*argument);
				if (value) {
					if (*value)
						m_pusher.stones(1);
					else
						m_pusher.stzeroes(1);
				} else {
					m_pusher.store(argument->annotation().type->mobileType(), false);
				}
			}
		} else if (isIn(memberName, "storeSigned", "storeInt", "storeUnsigned", "storeUint")) {
			std::string cmd = "ST";
			cmd += isIn(memberName, "storeSigned", "storeInt") ? "I" : "U";
			pushArgAndConvert(0);
			const auto& val = ExprUtils::constValue(*m_arguments[1]);
			if (val.has_value() && 1 <= val && val <= 256) {
				m_pusher << cmd + "R " + val.value().str();
			} else {
				pushArgAndConvert(1);
				m_pusher << cmd + "XR";
			}
		} else if (memberName == "storeTons") {
			opcode = "STGRAMS";
		} else if (memberName == "storeSame") {
			opcode = "STSAME";
		} else if (memberName == "storeIntLE2") {
			pushArgs();
			m_pusher.pushS(0);
			m_pusher << "ISNEG";
			m_pusher.fixStack(-1); // fix stack
			m_pusher.startContinuation();
			m_pusher.pushInt(1 << 16);
			m_pusher << "ADD";
			m_pusher.endContinuation();
			m_pusher._if();
			m_pusher.pushInt(1 << 8);
			m_pusher << "DIVMOD"; // s a1 a0
			m_pusher.blockSwap(1, 2); // a1 a0 s
			m_pusher << "STU 8"
					 << "STU 8";
		} else if (memberName == "storeIntLE4") {
			opcode = "STILE4";
			doSwap = true;
		} else if (memberName == "storeIntLE8") {
			opcode = "STILE8";
			doSwap = true;
		} else if (memberName == "storeUintLE2") {
			pushArgs();
			m_pusher.pushInt(1 << 8);
			m_pusher << "DIVMOD"; // s a1 a0
			m_pusher.blockSwap(1, 2); // a1 a0 s
			m_pusher << "STU 8"
					 << "STU 8";
		} else if (memberName == "storeUintLE4") {
			opcode = "STULE4";
			doSwap = true;
		} else if (memberName == "storeUintLE8") {
			opcode = "STULE8";
			doSwap = true;
		} else {
			solUnimplemented("");
		}

		if (opcode.has_value()) {
			pushArgs();
			if (doSwap)
				m_pusher.blockSwap(1, 1);
			m_pusher << *opcode;
		}

		m_exprCompiler.collectLValue(lValueInfo, true);
	} else  if (memberName == "bits") {
		acceptExpr(&_node.expression());
		m_pusher << "BBITS";
	} else if (memberName == "refs") {
		acceptExpr(&_node.expression());
		m_pusher << "BREFS";
	} else if (memberName == "size") {
		acceptExpr(&_node.expression());
		m_pusher << "BBITREFS";
	} else if (memberName == "remBits") {
		acceptExpr(&_node.expression());
		m_pusher << "BREMBITS";
	} else if (memberName == "remRefs") {
		acceptExpr(&_node.expression());
		m_pusher << "BREMREFS";
	} else if (memberName == "remBitsAndRefs") {
		acceptExpr(&_node.expression());
		m_pusher << "BREMBITREFS";
	} else if (memberName == "toCell") {
		acceptExpr(&_node.expression());
		m_pusher << "ENDC";
	} else if (memberName == "toExoticCell") {
		acceptExpr(&_node.expression());
		m_pusher << "TRUE";
		m_pusher << "ENDXC";
	} else if (memberName == "toSlice") {
		acceptExpr(&_node.expression());
		m_pusher << "ENDC";
		m_pusher << "CTOS";
	} else if (memberName == "depth") {
		acceptExpr(&_node.expression());
		m_pusher << "BDEPTH";
	} else {
		solUnimplemented("");
	}
}

void FunctionCallCompiler::qIntOrBoolMethods() {
	ASTString const& memberName = m_memberAccess->memberName();
	Type const* qType = m_memberAccess->expression().annotation().type;
	if (memberName == "isNaN") {
		acceptExpr(&m_memberAccess->expression());
		m_pusher << "ISNAN";
	} else if (memberName == "get") {
		acceptExpr(&m_memberAccess->expression());
		m_pusher.pushS(0);
		m_pusher << "ISNAN";
		m_pusher._throw("THROWIF " + toString(TvmConst::RuntimeException::IsNaN));
	} else if (isIn(memberName, "getOr", "getOrDefault", "toOptional")) {
		int const startSize = m_pusher.stackSize();
		acceptExpr(&m_memberAccess->expression());
		if (memberName == "getOr")
			pushArgs(); // q default
		else if (memberName == "getOrDefault")
			m_pusher.pushDefaultValue(qType); // q default
		else if (memberName == "toOptional")
			m_pusher.pushNull(); // q null
		else
			solUnimplemented("");
		m_pusher.pushS(1); // q default q
		m_pusher << "ISNAN"; // q default isNaN
		m_pusher.exchange(0, 2); // isNaN default q
		m_pusher << "CONDSEL"; // default | q
		solAssert(startSize + 1 == m_pusher.stackSize(), "");
	} else {
		solUnimplemented("");
	}
}

void FunctionCallCompiler::stringBuilderMethods() {
	ASTString const& memberName = m_memberAccess->memberName();
	if (memberName == "toString") {
		acceptExpr(&m_memberAccess->expression());
		m_pusher.pushFragmentInCallRef(1, 1, "__makeString");
	} else if (memberName == "append") {
		const LValueInfo lValueInfo = m_exprCompiler.expandLValue(&m_memberAccess->expression(), true);
		pushArgs();
		if (m_funcType->kind() == FunctionType::Kind::StringBuilderAppendByte) {
			m_pusher.pushFragmentInCallRef(2, 1, "__appendBytes1");
		} else if (m_funcType->kind() == FunctionType::Kind::StringBuilderAppendByteNTimes) {
			m_pusher.pushFragmentInCallRef(3, 1, "__appendBytes1NTimes");
		} else if (m_funcType->kind() == FunctionType::Kind::StringBuilderAppendString) {
			m_pusher.pushFragmentInCallRef(2, 1, "__appendStringToStringBuilder");
		} else {
			solUnimplemented("");
		}
		m_exprCompiler.collectLValue(lValueInfo, true);
	} else {
		solUnimplemented("");
	}
}

void FunctionCallCompiler::arrayMethods(MemberAccess const &_node) {
	Type const *type = _node.expression().annotation().type;
	if (_node.memberName() == "empty") {
		acceptExpr(&_node.expression());
		if (isUsualArray(type)) {
			m_pusher.indexNoexcep(0);
			m_pusher << "EQINT 0";
		} else {
			m_pusher << "CTOS";
			m_pusher << "SEMPTY";
		}
	} else if (_node.memberName() == "substr") {
		acceptExpr(&_node.expression());
		pushArgs();
		if (m_arguments.size() == 1) {
			m_pusher.pushInt(0xFFFF'FFFF);
		}
		m_pusher << "TRUE";
		m_pusher.pushFragmentInCallRef(4, 1, "__subCell");
	} else if (_node.memberName() == "find") {
		acceptExpr(&_node.expression());
		pushArgs();
		Type::Category cat = m_arguments.at(0)->annotation().type->category();
		if (cat == Type::Category::FixedBytes) {
			m_pusher.pushFragmentInCallRef(2, 1, "__strchr");
		} else {
			m_pusher.pushFragmentInCallRef(2, 1, "__strstr");
		}
	} else if (_node.memberName() == "findLast") {
		acceptExpr(&_node.expression());
		pushArgs();
		m_pusher.pushFragmentInCallRef(2, 1, "__strrchr");
	} else if (_node.memberName() == "toLowerCase") {
		acceptExpr(&_node.expression());
		m_pusher.pushFragmentInCallRef(1, 1, "__toLowerCase");
	} else if (_node.memberName() == "toUpperCase") {
		acceptExpr(&_node.expression());
		m_pusher.pushFragmentInCallRef(1, 1, "__toUpperCase");
	} else if (_node.memberName() == "byteLength") {
		acceptExpr(&_node.expression());
		m_pusher.byteLengthOfCell();
	} else if (_node.memberName() == "dataSize") {
		acceptExpr(&_node.expression());
		pushArgAndConvert(0);
		m_pusher << "CDATASIZE";
	} else if (_node.memberName() == "toSlice") {
		acceptExpr(&_node.expression());
		m_pusher << "CTOS";
	} else if (_node.memberName() == "dataSizeQ") {
		acceptExpr(&_node.expression());
		pushArgAndConvert(0);
		cellBitRefQty();
	} else if (_node.memberName() == "push") {
		const LValueInfo lValueInfo = m_exprCompiler.expandLValue(&_node.expression(), true);
		auto arrayBaseType = to<ArrayType>(getType(&_node.expression()))->baseType();
		IntegerType const& key = getArrayKeyType();
		DataType dataType;
		if (m_arguments.empty()) {
			dataType = m_pusher.pushDefaultValueForDict(&key, arrayBaseType);
		} else {
			pushArgs();
			dataType = m_pusher.prepareValueForDictOperations(&key, arrayBaseType); // arr value'
		}
		// stack: arr value
		arrayPush(m_pusher, arrayBaseType, dataType);
		m_exprCompiler.collectLValue(lValueInfo, true);
	} else if (_node.memberName() == "pop") {
		const LValueInfo lValueInfo = m_exprCompiler.expandLValue(&_node.expression(), true);
		// arr
		m_pusher << "UNTUPLE 2"; // size dict
		m_pusher.pushS(1); // size dict size
		m_pusher._throw("THROWIFNOT " + toString(TvmConst::RuntimeException::PopFromEmptyArray)); // size dict
		m_pusher.exchange(1); // dict size
		m_pusher << "DEC"; // dict newSize
		m_pusher.pushS(0); // dict newSize newSize
		m_pusher.rot(); // newSize newSize dict
		m_pusher.pushInt(TvmConst::ArrayKeyLength); // newSize newSize dict 32
		m_pusher << "DICTUDEL"; // newSize dict ?
		m_pusher.drop(1);  // newSize dict
		m_pusher << "TUPLE 2";  // arr
		m_exprCompiler.collectLValue(lValueInfo, true);
	} else if (_node.memberName() == "append") {
		const LValueInfo lValueInfo = m_exprCompiler.expandLValue(&_node.expression(), true);
		pushArgAndConvert(0);
		m_pusher.pushFragmentInCallRef(2, 1, "__concatenateStrings");
		m_exprCompiler.collectLValue(lValueInfo, true);
	} else {
		solUnimplemented("");
	}
}

bool FunctionCallCompiler::checkForOptionalMethods(MemberAccess const &_node) {
	auto optional = to<OptionalType>(_node.expression().annotation().type);
	if (!optional)
		return false;

	auto retTuple = to<TupleType>(m_retType);
	int retQty = retTuple ? retTuple->components().size() : 1;

	ASTString const &memberName = _node.memberName();
	if (memberName == "hasValue") {
		acceptExpr(&_node.expression());
		m_pusher << "ISNULL";
		m_pusher << "NOT";
	} else  if (memberName == "get") {
		acceptExpr(&_node.expression());
		m_pusher.pushS(0);
		m_pusher.checkOptionalValue();
		if (retTuple) {
			m_pusher.untuple(retTuple->components().size());
		} else if (optValueAsTuple(m_retType)) {
			m_pusher.untuple(1);
		}
	} else if (isIn(memberName, "getOr", "getOrDefault")) {
		int startSize = m_pusher.stackSize();
		acceptExpr(&_node.expression()); // opt
		solAssert(startSize + 1 == m_pusher.stackSize(), "");
		if (memberName == "getOr")
			pushArgs();
		else if (memberName == "getOrDefault")
		{
			m_pusher.pushDefaultValue(optional->valueType());
			solAssert(startSize + 1 + retQty == m_pusher.stackSize(), "");
		}
		else
			solUnimplemented("");

		// opt default... isNull
		m_pusher.pushS(retQty);
		m_pusher << "ISNULL"; // opt default... isNull
		solAssert(startSize + 1 + retQty + 1 == m_pusher.stackSize(), "");
		if (retTuple || optValueAsTuple(m_retType)) {
			m_pusher.fixStack(-1); // opt default...
			m_pusher.startContinuation();
			{
				// opt default
                // TODO correct m_pusher.dropUnder(retQty, retQty); !!!!!
				m_pusher.dropUnder(1, retQty); // default...
				m_pusher.fixStack(+1);
			}
			m_pusher.endContinuation();
			m_pusher.startContinuation();
			{
				// opt default...
				m_pusher.drop(retQty); // opt
				if (retTuple)
					m_pusher.untuple(retTuple->components().size());
				else if (optValueAsTuple(m_retType))
					m_pusher.untuple(1);
				else
					solUnimplemented("");
			}
			m_pusher.endContinuation();
			m_pusher.ifElse();
			solAssert(startSize + retQty == m_pusher.stackSize(), "");
		} else {
			// opt default isNull
			m_pusher.exchange(0, 2); // isNull default opt
			m_pusher << "CONDSEL"; // default | opt
			solAssert(startSize + retQty == m_pusher.stackSize(), "");
		}
	} else if (memberName == "set") {
		Type const* rightType{};
		if (m_arguments.size() >= 2) {
			vector<Type const*> types;
			for (ASTPointer<Expression const> const& arg : m_arguments) {
				types.push_back(getType(arg.get()));
			}
			rightType = TypeProvider::tuple(types);
		} else {
			rightType = getType(m_arguments.at(0).get());
		}
		const LValueInfo lValueInfo = m_exprCompiler.expandLValue(&_node.expression(), false);
		pushArgs(false, false);
		m_pusher.convert(getType(&_node.expression()), rightType);
		m_exprCompiler.collectLValue(lValueInfo, true);
	} else if (memberName == "reset") {
		const LValueInfo lValueInfo = m_exprCompiler.expandLValue(&_node.expression(), false);
		m_pusher.pushDefaultValue(optional);
		m_exprCompiler.collectLValue(lValueInfo, true);
	} else {
		return false;
	}
	return true;
}

void FunctionCallCompiler::cellMethods(MemberAccess const &_node) {
	ASTString const& memberName = _node.memberName();
	acceptExpr(&_node.expression());
	if (memberName == "toSlice")
		m_pusher << "CTOS";
	else if (memberName == "exoticToSlice")
		m_pusher << "XCTOS";
	else if (memberName == "loadExoticCell")
		m_pusher << "XLOAD";
	else if (memberName == "loadExoticCellQ")
		m_pusher << "XLOADQ";
	else if (memberName == "depth")
		m_pusher << "CDEPTH";
	else if (memberName == "dataSize") {
		pushArgAndConvert(0);
		m_pusher << "CDATASIZE";
	} else if (memberName == "dataSizeQ") {
		pushArgAndConvert(0);
		cellBitRefQty();
	} else
		solUnimplemented("");
}

void FunctionCallCompiler::integerMethods() {
	acceptExpr(&m_memberAccess->expression());
	switch (m_funcType->kind()) {
	case FunctionType::Kind::IntCast: {
		m_pusher.convert(m_retType, m_memberAccess->expression().annotation().type);
		break;
	}
	default:
		solUnimplemented("");
	}
}

void FunctionCallCompiler::variantMethods(MemberAccess const& _node) {

	auto isUint = [&](){
		m_pusher.push(createNode<HardCode>(std::vector<std::string>{
				"PUSHCONT {",
				"	UFITS 256",
				"	TRUE",
				"}",
				"PUSHCONT {",
				"	FALSE",
				"}",
				"TRYARGS 1, 1"
		}, 1, 1, true));
	};

	switch (m_funcType->kind()) {
		case FunctionType::Kind::VariantToUint: {
			acceptExpr(&_node.expression());
			m_pusher.pushS(0);
			isUint();
			m_pusher._throw("THROWIFNOT " + toString(TvmConst::RuntimeException::BadVariant));
			break;
		}
		case FunctionType::Kind::VariantIsUint: {
			acceptExpr(&_node.expression());
			isUint();
			break;
		}
		default:
			solUnimplemented("");
	}
}

void FunctionCallCompiler::addressMethod() {
	if (m_memberAccess->memberName() == "transfer") { // addr.transfer(...)
		std::map<int, Expression const *> exprs;
		std::map<int, std::string> constParams{{TvmConst::int_msg_info::ihr_disabled, "1"}, {TvmConst::int_msg_info::bounce, "1"}};
		std::function<void(int)> appendBody;
		std::function<void()> pushSendrawmsgFlag;
		std::function<void()> appendStateInit;

		auto setValue = [&](Expression const* expr) {
			const auto& value = ExprUtils::constValue(*expr);
			if (value.has_value()) {
				constParams[TvmConst::int_msg_info::tons] = StrUtils::tonsToBinaryString(u256(value.value()));
			} else {
				exprs[TvmConst::int_msg_info::tons] = expr;
			}
		};

		auto setBounce = [&](auto expr){
			const std::optional<bool> value = ExprUtils::constBool(*expr);
			if (value.has_value()) {
				constParams[TvmConst::int_msg_info::bounce] = value.value() ? "1" : "0";
			} else {
				exprs[TvmConst::int_msg_info::bounce] = expr;
				constParams.erase(TvmConst::int_msg_info::bounce);
			}
		};

		auto setAppendStateInit = [&](Expression const* expr) {
			appendStateInit = [expr, this](){
				// Either StateInit ^StateInit
				m_pusher << "STSLICECONST 1"; // ^StateInit
				acceptExpr(expr);
				m_pusher.pushS(0);
				checkStateInit();
				m_pusher << "STREFR";
			};
		};

		exprs[TvmConst::int_msg_info::dest] = &m_memberAccess->expression();

		int argumentQty = static_cast<int>(m_arguments.size());
		if (!m_names.empty() || argumentQty == 0) {
			// string("value"), string("bounce"), string("flag"), string("body"), string("currencies")
			for (int arg = 0; arg < argumentQty; ++arg) {
				switch (str2int(m_names[arg]->c_str())) {
					case str2int("value"):
						setValue(m_arguments[arg].get());
						break;
					case str2int("bounce"):
						setBounce(m_arguments[arg].get());
						break;
					case str2int("flag"):
						pushSendrawmsgFlag = [e = m_arguments[arg], this](){
							acceptExpr(e.get());
						};
						break;
					case str2int("body"):
						appendBody = [e = m_arguments[arg], this](int /*size*/){
							m_pusher.stones(1);
							acceptExpr(e.get());
							m_pusher << "STREFR";
							return false;
						};
						break;
					case str2int("currencies"):
						exprs[TvmConst::int_msg_info::currency] = m_arguments[arg].get();
						break;
					case str2int("stateInit"):
						setAppendStateInit(m_arguments[arg].get());
						break;
					default:
						solUnimplemented("");
				}
			}
		} else {
			solAssert(1 <= argumentQty && argumentQty <= 6, "");
			setValue(m_arguments[0].get());
			if (argumentQty >= 2) {
				setBounce(m_arguments[1].get());
			}
			if (argumentQty >= 3) {
				pushSendrawmsgFlag = [&]() {
					pushArgAndConvert(2);
				};
			}
			if (argumentQty >= 4) {
				appendBody = [&](int /*size*/) {
					m_pusher.stones(1);
					pushArgAndConvert(3);
					m_pusher << "STREFR";
					return false;
				};
			}
			if (argumentQty >= 5) {
				exprs[TvmConst::int_msg_info::currency] = m_arguments[4].get();
			}
			if (argumentQty >= 6) {
				setAppendStateInit(m_arguments.at(5).get());
			}
		}
		m_pusher.sendIntMsg(exprs, constParams, appendBody, pushSendrawmsgFlag, appendStateInit);
	} else if (m_memberAccess->memberName() == "isStdZero") {
		acceptExpr(&m_memberAccess->expression());
		m_pusher.pushZeroAddress();
		m_pusher << "SDEQ";
	} else if (m_memberAccess->memberName() == "isExternZero") {
		acceptExpr(&m_memberAccess->expression());
		m_pusher.pushSlice("x401_");
		m_pusher << "SDEQ";
	} else if (m_memberAccess->memberName() == "isNone") {
		acceptExpr(&m_memberAccess->expression());
		m_pusher.pushSlice("x2_");
		m_pusher << "SDEQ";
	} else if (m_memberAccess->memberName() == "unpack") {
		acceptExpr(&m_memberAccess->expression());
		m_pusher << "REWRITESTDADDR";
	} else if (m_memberAccess->memberName() == "getType") {
		acceptExpr(&m_memberAccess->expression());
		m_pusher << "PLDU 2";
	} else if (m_memberAccess->memberName() == "isStdAddrWithoutAnyCast") {
		acceptExpr(&m_memberAccess->expression());
		// t = (2, u, x, s); check t[0] == 2 and t[1] is null
		m_pusher << "PARSEMSGADDR";
		m_pusher.pushS(0);
		m_pusher << "INDEX_NOEXCEP 0";
		m_pusher << "EQINT 2"; // t tag==2

		m_pusher.push(createNode<HardCode>(std::vector<std::string>{
			"PUSHCONT {",
			"	SECOND",
			"	ISNULL",
			"}",
			"PUSHCONT {",
			"	DROP",
			"	FALSE",
			"}",
			"IFELSE"
		}, 2, 1, true));
	} else {
		solUnimplemented("");
	}
}

bool FunctionCallCompiler::checkForTvmConfigParamFunction(MemberAccess const &_node) {
	if (_node.memberName() == "rawConfigParam") { // tvm.rawConfigParam
		const int stackSize = m_pusher.stackSize();
		pushArgAndConvert(0);
		m_pusher << "CONFIGOPTPARAM";
		solAssert(stackSize + 1 == m_pusher.stackSize(), "");
		return true;
	}
	if (_node.memberName() == "configParam") { // tvm.configParam
		const int stackSize = m_pusher.stackSize();
		auto paramNumberLiteral = dynamic_cast<const Literal *>(m_arguments[0].get());

		Type const* type = paramNumberLiteral->annotation().type;
		u256 value = type->literalValue(paramNumberLiteral);
		std::string paramNumber = value.str();

		if (paramNumber == "1") {
			//_ elector_addr:bits256 = ConfigParam 1;
			m_pusher.pushInt(1);

			m_pusher.startOpaque();
			m_pusher.pushAsym("CONFIGPARAM");

			m_pusher.startContinuation();
			m_pusher << "CTOS";
			m_pusher << "LDU 256";
			m_pusher << "ENDS";
			m_pusher << "TRUE";
			m_pusher.endContinuation();

			m_pusher.startContinuation();
			m_pusher.pushInt(0);
			m_pusher << "FALSE";
			m_pusher.endContinuation();

			m_pusher.ifElse();
			m_pusher.endOpaque(1, 2);

			solAssert(stackSize + 2 == m_pusher.stackSize(), "");
		}

		//	config_param15: uint32, uint32, uint32, uint32, bool
		//	config_param17: uint32, uint32, uint32, uint32, bool
		if (paramNumber == "15") {
			//_ validators_elected_for:uint32 elections_start_before:uint32
			//  elections_end_before:uint32 stake_held_for:uint32
			//  = ConfigParam 15;
			m_pusher.pushInt(15);

			m_pusher.startOpaque();
			m_pusher.pushAsym("CONFIGPARAM");

			m_pusher.startContinuation();
			m_pusher << "CTOS";
			m_pusher << "LDU 32";
			m_pusher << "LDU 32";
			m_pusher << "LDU 32";
			m_pusher << "LDU 32";
			m_pusher << "ENDS";
			m_pusher << "TRUE";
			m_pusher.endContinuation();

			m_pusher.startContinuation();
			m_pusher.pushInt(0);
			m_pusher.pushInt(0);
			m_pusher.pushInt(0);
			m_pusher.pushInt(0);
			m_pusher.pushInt(0);
			m_pusher.endContinuation();

			m_pusher.ifElse();
			m_pusher.endOpaque(1, 5);
		}

		if (paramNumber == "17"){
			//_    min_stake:Grams    max_stake:Grams
			//     min_total_stake:Grams    max_stake_factor:uint32 = ConfigParam 17;
			m_pusher.pushInt(17);

			m_pusher.startOpaque();
			m_pusher.pushAsym("CONFIGPARAM");

			m_pusher.startContinuation();
			m_pusher << "CTOS";
			m_pusher << "LDGRAMS";
			m_pusher << "LDGRAMS";
			m_pusher << "LDGRAMS";
			m_pusher << "LDU 32";
			m_pusher << "ENDS";
			m_pusher << "TRUE";
			m_pusher.endContinuation();

			m_pusher.startContinuation();
			m_pusher.pushInt(0);
			m_pusher.pushInt(0);
			m_pusher.pushInt(0);
			m_pusher.pushInt(0);
			m_pusher.pushInt(0);
			m_pusher.endContinuation();

			m_pusher.ifElse();
			m_pusher.endOpaque(1, 5);
		}

		//    function tvm_config_param34() private pure returns (
		//        uint8 /*constructor_id*/,
		//        uint32 /*utime_since*/,
		//        uint32 /*utime_until*/,
		//        uint16 /*total*/,
		//        uint16 /*main*/,
		//        uint64 /*total_weight*/,
		//        mapping(uint16 => ValidatorDescr73) memory,
		//        bool ok
		//    ) { }
		if (paramNumber == "34") {
			// _ cur_validators:ValidatorSet = ConfigParam 34;
			// validators#11 utime_since:uint32 utime_until:uint32
			// total:(## 16) main:(## 16) { main <= total } { main >= 1 }
			// list:(Hashmap 16 ValidatorDescr) = ValidatorSet;
			// validators_ext#12 utime_since:uint32 utime_until:uint32
			// total:(## 16) main:(## 16) { main <= total } { main >= 1 }
			// total_weight:uint64 list:(HashmapE 16 ValidatorDescr) = ValidatorSet;
			// validator#53 public_key:SigPubKey weight:uint64 = ValidatorDescr;
			// validator_addr#73 public_key:SigPubKey weight:uint64 adnl_addr:bits256 = ValidatorDescr;
			// ed25519_pubkey#8e81278a pubkey:bits256 = SigPubKey;  // 288 bits

			m_pusher.pushInt(34);

			m_pusher.startOpaque();

			m_pusher.pushAsym("CONFIGPARAM");

			m_pusher.startContinuation();
			m_pusher << "CTOS";
			m_pusher << "LDU 8"; // constructor
			m_pusher << "LDU 32"; // utime_since
			m_pusher << "LDU 32"; // utime_until
			m_pusher << "LDU 16"; // total
			m_pusher << "LDU 16"; // main
			m_pusher << "LDU 64"; // total_weight
			m_pusher << "LDDICT"; // ValidatorDescr
			m_pusher << "ENDS";
			m_pusher << "TRUE";
			m_pusher.endContinuation();

			m_pusher.startContinuation();
			m_pusher << "PUSHINT 0"; // constructor
			m_pusher << "PUSHINT 0"; // utime_since
			m_pusher << "PUSHINT 0"; // utime_until
			m_pusher << "PUSHINT 0"; // total
			m_pusher << "PUSHINT 0"; // main
			m_pusher << "PUSHINT 0"; // total_weight
			m_pusher << "NULL"; // ValidatorDescr
			m_pusher << "FALSE"; //
			m_pusher.endContinuation();

			m_pusher.ifElse();

			m_pusher.endOpaque(1, 8);
		}
		return true;
	}
	return false;
}

bool FunctionCallCompiler::checkForTvmSendFunction(MemberAccess const &_node) {
	if (_node.memberName() == "sendrawmsg") { // tvm.sendrawmsg
		pushArgs();
		m_pusher << "SENDRAWMSG";
	}  else {
		return false;
	}
	return true;
}

void FunctionCallCompiler::msgFunction(MemberAccess const &_node) {
	if (_node.memberName() == "pubkey") { // msg.pubkey
		m_pusher.getGlob(TvmConst::C7::MsgPubkey);
		m_pusher.startOpaque();
		m_pusher.pushS(0);
		m_pusher << "ISNULL";
		m_pusher.startContinuation();
		m_pusher.drop();
		m_pusher.pushInt(0);
		m_pusher.endContinuation();
		m_pusher._if();
		m_pusher.endOpaque(1, 1, true);
	} else {
		cast_error(_node, "Unsupported function call");
	}
}

void FunctionCallCompiler::rndFunction(MemberAccess const &_node) {
	switch (m_funcType->kind()) {
		case FunctionType::Kind::RndNext:
			pushArgs();
			if (m_arguments.empty()) {
				m_pusher << "RANDU256";
			} else {
				m_pusher << "RAND";
			}
			break;
		case FunctionType::Kind::RndSetSeed:
		{
			pushArgAndConvert(0);
			m_pusher << "SETRAND";
			break;
		}
		case FunctionType::Kind::RndGetSeed:
		{
			m_pusher << "RANDSEED";
			break;
		}
		case FunctionType::Kind::RndShuffle:
		{
			if (m_arguments.empty()) {
				m_pusher << "LTIME";
			} else {
				pushArgs();
			}
			m_pusher << "ADDRAND";
			break;
		}
		default:
			cast_error(_node, "Unsupported function call");
	}
}

void FunctionCallCompiler::blsFunction() {
	pushArgs();
	switch (m_funcType->kind()) {
	case FunctionType::Kind::BlsVerify:
		m_pusher << "BLS_VERIFY";
		break;
	case FunctionType::Kind::BlsAggregate:
		m_pusher.push(createNode<HardCode>(std::vector<std::string>{
			"DUP",
			"TLEN",
			"EXPLODEVAR",
			"BLS_AGGREGATE",
		}, 1, 1, true));
		break;
	case FunctionType::Kind::BlsFastAggregateVerify:
		m_pusher.push(createNode<HardCode>(std::vector<std::string>{
			              // pks msg sig
			"ROT",        // msg sig pks
			"DUP",        // msg sig pks pks
			"TLEN",       // msg sig pks n
			"EXPLODEVAR", // msg sig pk1 .. pksN n
			"PUSHINT 2",  // msg sig pk1 .. pksN n 2
			"PUSH S1",    // msg sig pk1 .. pksN n 2 n
			"INC",        // msg sig pk1 .. pksN n 2 n+1
			"BLKSWX",
			"BLS_FASTAGGREGATEVERIFY",
		}, 3, 1, true));
		break;
	case FunctionType::Kind::BlsAggregateVerify:
		m_pusher.push(createNode<HardCode>(std::vector<std::string>{
			// pksMsgs sig
			"SWAP",       // sig pksMsgs
			"DUP",        // sig pksMsgs pksMsgs
			"TLEN",       // sig pksMsgs n
			"EXPLODEVAR", // sig (pk, msg)... n
			"DUP",        // sig (pk, msg)... n i
			"ADDCONST 1", // sig (pk, msg)... n i  // i = n+1..1
			"PUSH S1",    // sig (pk, msg)... n i n
			"PUSHCONT {",
						  // sig (pk, msg)... n i
			"DUP",        // sig (pk, msg)... n i i
		  	"\tROLLX",    // sig (pk, msg)... n i (pk[i], msg[i])
		  	"\tUNPAIR",   // sig (pk, msg)... n i pk[i] msg[i]
			"\tPUSH S2",  // sig (pk, msg)... n i pk[i] msg[i] i
			"\tPUSHINT 2",// sig (pk, msg)... n i pk[i] msg[i] i 2
			"\tBLKSWX",   // sig (pk, msg)... n i
			"\tDEC",
			"}",
			"REPEAT",
			              // sig pk0, msg0 ... pkN, msgN n 1
			"PUSH S1",    // sig pk0, msg0 ... pkN, msgN n 1 n
			"MULCONST 2", // sig pk0, msg0 ... pkN, msgN n 1 2*n
			"ADD",        // sig pk0, msg0 ... pkN, msgN n 2*n+1
			"ROLLX",      // pk0, msg0 ... pkN, msgN n sig
			"BLS_AGGREGATEVERIFY",
		}, 2, 1, true));
		break;
	case FunctionType::Kind::BlsG1Add:
		m_pusher << "BLS_G1_ADD";
		break;
	case FunctionType::Kind::BlsG1Sub:
		m_pusher << "BLS_G1_SUB";
		break;
	case FunctionType::Kind::BlsG1Neg:
		m_pusher << "BLS_G1_NEG";
		break;
	case FunctionType::Kind::BlsG1Mul:
		m_pusher << "BLS_G1_MUL";
		break;
	case FunctionType::Kind::BlsMapToG1:
		m_pusher << "BLS_MAP_TO_G1";
		break;
	case FunctionType::Kind::BlsG1IsZero:
		m_pusher << "BLS_G1_ISZERO";
		break;
	case FunctionType::Kind::BlsG1InGroup:
		m_pusher << "BLS_G1_INGROUP";
		break;

	case FunctionType::Kind::BlsG2Add:
		m_pusher << "BLS_G2_ADD";
		break;
	case FunctionType::Kind::BlsG2Sub:
		m_pusher << "BLS_G2_SUB";
		break;
	case FunctionType::Kind::BlsG2Neg:
		m_pusher << "BLS_G2_NEG";
		break;
	case FunctionType::Kind::BlsG2Mul:
		m_pusher << "BLS_G2_MUL";
		break;
	case FunctionType::Kind::BlsMapToG2:
		m_pusher << "BLS_MAP_TO_G2";
		break;
	case FunctionType::Kind::BlsG2IsZero:
		m_pusher << "BLS_G2_ISZERO";
		break;
	case FunctionType::Kind::BlsG2InGroup:
		m_pusher << "BLS_G2_INGROUP";
		break;
	case FunctionType::Kind::BlsG1Zero:
		m_pusher << "BLS_G1_ZERO";
		break;
	case FunctionType::Kind::BlsG2Zero:
		m_pusher << "BLS_G2_ZERO";
		break;
	case FunctionType::Kind::BlsPushR:
		m_pusher << "BLS_PUSHR";
		break;
	case FunctionType::Kind::BlsG1MultiExp:
	case FunctionType::Kind::BlsG2MultiExp:
		m_pusher.push(createNode<HardCode>(std::vector<std::string>{
			// xs
			"DUP",        // xs xs
			"TLEN",       // xs n
			"EXPLODEVAR", // (x, s)... n
			"DUP",        // (x, s)... n i
			"ADDCONST 1", // (x, s)... n i  // i = n+1..1
			"PUSH S1",    // (x, s)... n i n
			"PUSHCONT {",
						  // (x, s)... n i
			"DUP",        // (x, s)... n i i
		  	"\tROLLX",    // (x, s)... n i (x[i], s[i])
		  	"\tUNPAIR",   // (x, s)... n i x[i] s[i]
			"\tPUSH S2",  // (x, s)... n i x[i] s[i] i
			"\tPUSHINT 2",// (x, s)... n i x[i] s[i] i 2
			"\tBLKSWX",   // (x, s)... n i
			"\tDEC",
			"}",
			"REPEAT",
			              // x0, s0 ... xN, sN n 1
			"DROP",       // x0, s0 ... xN, sN n
			(m_funcType->kind() == FunctionType::Kind::BlsG1MultiExp? "BLS_G1_MULTIEXP" : "BLS_G2_MULTIEXP"),
		}, 1, 1, true));
		break;
	default:
		solUnimplemented("Unsupported bls function call");
	}


}

void FunctionCallCompiler::goshFunction() {
	auto typeToOpcode = [&]() -> std::string {
		switch (m_funcType->kind()) {
<<<<<<< HEAD
			case FunctionType::Kind::GoshDiff:
				return "DIFF";
			case FunctionType::Kind::GoshApplyPatch:
				return "DIFF_PATCH";
			case FunctionType::Kind::GoshZip:
				return "ZIP";
			case FunctionType::Kind::GoshUnzip:
				return "UNZIP";
			case FunctionType::Kind::GoshZipDiff:
				return "DIFF_ZIP";
			case FunctionType::Kind::GoshApplyZipPatch:
				return "DIFF_PATCH_ZIP";
			case FunctionType::Kind::GoshApplyPatchQ:
				return "DIFF_PATCHQ";
			case FunctionType::Kind::GoshApplyZipPatchQ:
				return "DIFF_PATCH_ZIPQ";
			case FunctionType::Kind::GoshApplyBinPatch:
				return "DIFF_PATCH_BINARY";
			case FunctionType::Kind::GoshApplyBinPatchQ:
				return "DIFF_PATCH_BINARYQ";
			case FunctionType::Kind::GoshApplyZipBinPatch:
				return "DIFF_PATCH_BINARY_ZIP";
			case FunctionType::Kind::GoshApplyZipBinPatchQ:
				return "DIFF_PATCH_BINARY_ZIPQ";
            case FunctionType::Kind::GoshSHA1:
                return "SHA1";
            case FunctionType::Kind::GoshSHA256:
                return "SHA256";
            case FunctionType::Kind::GoshKECCAK256:
                return "KECCAK256";
			default:
				solUnimplemented("Unsupported function call");
=======
		case FunctionType::Kind::GoshDiff:
			return "DIFF";
		case FunctionType::Kind::GoshApplyPatch:
			return "DIFF_PATCH";
		case FunctionType::Kind::GoshZip:
			return "ZIP";
		case FunctionType::Kind::GoshUnzip:
			return "UNZIP";
		case FunctionType::Kind::GoshZipDiff:
			return "DIFF_ZIP";
		case FunctionType::Kind::GoshApplyZipPatch:
			return "DIFF_PATCH_ZIP";
		case FunctionType::Kind::GoshApplyPatchQ:
			return "DIFF_PATCHQ";
		case FunctionType::Kind::GoshApplyZipPatchQ:
			return "DIFF_PATCH_ZIPQ";
		case FunctionType::Kind::GoshApplyBinPatch:
			return "DIFF_PATCH_BINARY";
		case FunctionType::Kind::GoshApplyBinPatchQ:
			return "DIFF_PATCH_BINARYQ";
		case FunctionType::Kind::GoshApplyZipBinPatch:
			return "DIFF_PATCH_BINARY_ZIP";
		case FunctionType::Kind::GoshApplyZipBinPatchQ:
			return "DIFF_PATCH_BINARY_ZIPQ";
		default:
			solUnimplemented("Unsupported function call");
>>>>>>> b1421333
		}
	};

	pushArgs();
	string opcode = typeToOpcode();
	m_pusher << opcode;
}

void FunctionCallCompiler::codeSalt() {
		pushArgs();
		string getSaltFromUsualSelector = R"(
			PLDREF
			CTOS

			PUSHSLICE xPrivateOpcode0
			SDBEGINSX

			LDDICT
			NIP

			LDU 10
			NIP

			PUSHSLICE xPrivateOpcode1
			SDBEGINSX

			DUP
			SREFS
			GTINT 1
			PUSHCONT {
				PLDREFIDX 1
			}
			PUSHCONT {
				DROP
				NULL
			}
			IFELSE
)";
		string code = R"(
CALLREF {
	CTOS
	PUSH S0
	PUSHSLICE xSelectorRootCodeCell
	SDEQ
	PUSHREFCONT {
		PLDREFIDX 1
		CTOS
		CALLREF {
			getSaltFromUsualSelector
		}
	}
	PUSHREFCONT {
		getSaltFromUsualSelector
	}
	IFELSE
}
)";
		boost::replace_all(code, "SelectorRootCodeCell", TvmConst::Selector::RootCodeCell());
		boost::replace_all(code, "getSaltFromUsualSelector", getSaltFromUsualSelector);
		boost::replace_all(code, "PrivateOpcode0", TvmConst::Selector::PrivateOpcode0());
		boost::replace_all(code, "PrivateOpcode1", TvmConst::Selector::PrivateOpcode1());
		std::vector<string> codeLines = split(code);
		m_pusher.push(createNode<HardCode>(codeLines, 1, 1, false));
}

void FunctionCallCompiler::setCodeSalt() {
			pushArgAndConvert(0);
		m_pusher << "CTOS"; // sliceCode
		pushArgAndConvert(1); // sliceCode salt
		string insertSaltInUsualSelector = R"(
			LDREFRTOS  ; selfCallCode salt restUsualSelector intSelector

			PUSHSLICE xPrivateOpcode0
			SDBEGINSX
			LDDICT     ; selfCallCode salt restUsualSelector dict intSelector
			LDU 10
			NIP
			DUP
			SREFS      ; selfCallCode salt restUsualSelector dict intSelector refs
			PUSHCONT {
				LDREF
			}
			PUSHCONT {
				PUSHREF {
				}
				SWAP
			}
			IFELSE
						; selfCallCode salt restUsualSelector dict version intSelector
			PUSHSLICE xPrivateOpcode1
			SDBEGINSX
			DROP
						; selfCallCode salt restUsualSelector dict version
			SWAP        ; selfCallCode salt restUsualSelector version dict
			NEWC        ; selfCallCode salt restUsualSelector version dict builder
			STSLICECONST xPrivateOpcode0 ; DICTPUSHCONST
			STDICT
			PUSHINT 32
			STUR 10
			STSLICECONST xPrivateOpcode1 ; DICTUGETJMPZ THROW 78
			STREF       ; selfCallCode salt restUsualSelector builder
			XCHG S1, S2 ; selfCallCode restUsualSelector salt builder
			STREF       ; selfCallCode restUsualSelector builder
			NEWC        ; selfCallCode restUsualSelector builder usualBuilder
			STBREF      ; selfCallCode restUsualSelector usualBuilder
			STSLICE     ; selfCallCode usualBuilder
)";

		string code = R"(
CALLREF {
	PUSH S1
	PUSHSLICE xSelectorRootCodeCell
	SDEQ
	PUSHREFCONT {
		SWAP      ; salt sliceCode
		LDREF
		LDREF
		DROP         ; salt selfCallCode usualSelector
		XCHG S1, S2  ; selfCallCode salt usualSelector
		CTOS         ; selfCallCode salt usualSelector
		CALLREF {
			insertSaltInUsualSelector
		}
		NEWC        ; selfCallCode usualBuilder mainBuilder
		STSLICECONST xSelectorRootCodeCell
		XCHG S1, S2 ; usualBuilder selfCallCode mainBuilder
		STREF
		STBREF
		ENDC
	}
	PUSHREFCONT {
		SWAP
		CALLREF {
			insertSaltInUsualSelector
		}
		ENDC
	}
	IFELSE
}
)";
		boost::replace_all(code, "insertSaltInUsualSelector", insertSaltInUsualSelector);
		boost::replace_all(code, "SelectorRootCodeCell", TvmConst::Selector::RootCodeCell());
		boost::replace_all(code, "PrivateOpcode0", TvmConst::Selector::PrivateOpcode0());
		boost::replace_all(code, "PrivateOpcode1", TvmConst::Selector::PrivateOpcode1());
		std::vector<string> codeLines = split(code);
		m_pusher.push(createNode<HardCode>(codeLines, 2, 1, false));
}

void FunctionCallCompiler::functionId() {
	auto callDef = getFunctionDeclarationOrConstructor(m_arguments.at(0).get());
	ChainDataEncoder encoder(&m_pusher);
	uint32_t funcID;
	if (callDef == nullptr) {
		funcID = encoder.calculateConstructorFunctionID();
	} else {
		bool isManuallyOverridden{};
		std::tie(funcID, isManuallyOverridden) = encoder.calculateFunctionID(callDef);
		if (!isManuallyOverridden) {
			funcID &= 0x7FFFFFFFu;
		}
	}
	m_pusher.pushInt(funcID);
}

void FunctionCallCompiler::abiEncodeBody() {
	CallableDeclaration const* callDef = getFunctionDeclarationOrConstructor(m_arguments.at(0).get());
	if (callDef == nullptr) { // if no constructor (default constructor)
		m_pusher << "NEWC";
		ChainDataEncoder{&m_pusher}.createDefaultConstructorMessage2();
	} else {
		auto funcDef = to<FunctionDefinition>(callDef);
		const bool needCallback = funcDef->isResponsible();
		const int shift = needCallback ? 1 : 0;
		std::optional<uint32_t> callbackFunctionId;
		if (needCallback) {
			CallableDeclaration const* callback = getFunctionDeclarationOrConstructor(m_arguments.at(1).get());
			callbackFunctionId = ChainDataEncoder{&m_pusher}.calculateFunctionIDWithReason(callback, ReasonOfOutboundMessage::RemoteCallInternal);
		}
		const ast_vec<VariableDeclaration> &parameters = callDef->parameters();
		std::vector<Type const *> types = getParams(parameters).first;
		DecodePositionAbiV2 position{32, 0, types};
		for (int i = m_arguments.size() - 1; i >= 1 + shift; --i) {
			acceptExpr(m_arguments.at(i).get());
		}
		m_pusher << "NEWC";
		ChainDataEncoder{&m_pusher}.createMsgBody(
			convertArray(parameters),
			ChainDataEncoder{&m_pusher}.calculateFunctionIDWithReason(callDef, ReasonOfOutboundMessage::RemoteCallInternal),
			callbackFunctionId,
			position
		);
	}
	m_pusher << "ENDC";
}

bool FunctionCallCompiler::checkForTvmFunction(const MemberAccess &_node) {
	if (_node.memberName() == "pubkey") { // tvm.pubkey
		m_pusher.getGlob(TvmConst::C7::TvmPubkey);
	} else if (_node.memberName() == "setPubkey") { // tvm.setPubkey
		pushArgs();
		m_pusher.setGlob(TvmConst::C7::TvmPubkey);
	} else if (_node.memberName() == "accept") { // tvm.accept
		m_pusher << "ACCEPT";
	} else if (_node.memberName() == "hash") { // tvm.hash
		pushArgs();
		switch (m_arguments.at(0)->annotation().type->category()) {
			case Type::Category::TvmCell:
			case Type::Category::Array:
			case Type::Category::StringLiteral:
				m_pusher << "HASHCU";
				break;
			case Type::Category::TvmSlice:
				m_pusher << "HASHSU";
				break;
			default:
				solUnimplemented("");
		}
	} else if (_node.memberName() == "checkSign") { // tvm.checkSign
		size_t cnt = m_arguments.size();
		if (getType(m_arguments[0].get())->category() == Type::Category::TvmSlice) {
			pushArgs();
			m_pusher << "CHKSIGNS";
		} else {
			pushArgAndConvert(0);
			if (cnt == 4) {
				pushArgAndConvert(2);
				pushArgAndConvert(1);
				m_pusher << "NEWC";
				m_pusher << "STU 256";
				m_pusher << "STU 256";
				m_pusher << "ENDC";
				m_pusher << "CTOS";
			} else {
				pushArgAndConvert(1);
			}
			pushArgAndConvert(cnt - 1);
			m_pusher << "CHKSIGNU";
		}
	} else if (_node.memberName() == "setcode") { // tvm.setcode
		pushArgs();
		m_pusher << "SETCODE";
	} else if (_node.memberName() == "bindump") { // tvm.bindump
		pushArgs();
		if (getType(m_arguments[0].get())->category() == Type::Category::TvmCell)
			m_pusher << "CTOS";
		m_pusher << "BINDUMP";
		m_pusher.drop();
	} else if (_node.memberName() == "hexdump") { // tvm.hexdump
		pushArgs();
		if (getType(m_arguments[0].get())->category() == Type::Category::TvmCell)
		m_pusher << "CTOS";
		m_pusher << "HEXDUMP";
		m_pusher.drop();
	} else if (_node.memberName() == "setCurrentCode") { // tvm.setCurrentCode
		const int stackSize = m_pusher.stackSize();
		pushArgs();

		m_pusher << "CTOS";
		m_pusher.pushS(0);
		m_pusher.pushSlice("x" + TvmConst::Selector::RootCodeCell());
		m_pusher << "SDEQ";

		m_pusher.startOpaque();
		m_pusher.startContinuation();
		m_pusher << "PLDREFIDX 1";
		m_pusher << "CTOS";
		m_pusher.endContinuation();
		m_pusher._if();
		m_pusher.endOpaque(2, 1);

		m_pusher << "PLDREF";
		m_pusher << "CTOS";
		m_pusher << "BLESS";
		m_pusher.popC3();
		solAssert(stackSize == m_pusher.stackSize(), "");
	} else if (_node.memberName() == "getData") { // tvm.getData
		m_pusher.pushRoot();
	} else if (_node.memberName() == "setData") { // tvm.setData
		pushArgs();
		m_pusher.popRoot();
	} else if (_node.memberName() == "rawCommit") { // tvm.rawCommit
		m_pusher << "COMMIT";
	} else if (_node.memberName() == "commit") { // tvm.commit
		m_pusher.pushFragmentInCallRef(0, 0, "c7_to_c4");
		m_pusher << "COMMIT";
	} else if (_node.memberName() == "log") { // tvm.log
		compileLog();
	} else if (_node.memberName() == "resetStorage") { //tvm.resetStorage
		m_pusher.resetAllStateVars();
	} else if (_node.memberName() == "functionId") { // tvm.functionId
		functionId();
	} else if (_node.memberName() == "encodeBody") { // tvm.encodeBody
		abiEncodeBody();
	} else if (_node.memberName() == "rawReserve") {
		pushArgs();
		int n = m_arguments.size();
		solAssert(isIn(n, 2, 3), "");
		m_pusher << (n == 2 ? "RAWRESERVE" : "RAWRESERVEX");
	} else if (isIn(_node.memberName(), "exit", "exit1")) {
		m_pusher.was_c4_to_c7_called();
		m_pusher.fixStack(-1); // fix stack

		m_pusher.startContinuation();
		m_pusher.pushFragment(0, 0, "c7_to_c4");
		m_pusher.endContinuationFromRef();
		m_pusher.ifNot();

		if (_node.memberName() == "exit")
			m_pusher._throw("THROW 0");
		else
			m_pusher._throw("THROW 1");
	} else if (_node.memberName() == "code") {
		m_pusher << "MYCODE";
	} else if (_node.memberName() == "codeSalt") {
		codeSalt();
	} else if (_node.memberName() == "setCodeSalt") {
		setCodeSalt();
	} else if (_node.memberName() == "replayProtTime") {
		m_pusher.getGlob(TvmConst::C7::ReplayProtTime);
	} else if (_node.memberName() == "setReplayProtTime") {
		pushArgs();
		m_pusher.setGlob(TvmConst::C7::ReplayProtTime);
	} else if (_node.memberName() == "replayProtInterval") {
		m_pusher.pushInt(TvmConst::Message::ReplayProtection::Interval);
	} else if (_node.memberName() == "setGasLimit") {
		pushArgs();
		m_pusher << "SETGASLIMIT";
	} else if (_node.memberName() == "initCodeHash") {
		m_pusher << "INITCODEHASH";
	} else if (_node.memberName() == "buyGas") {
		pushArgs();
		m_pusher << "BUYGAS";
	} else {
		return false;
	}
	return true;
}

void FunctionCallCompiler::abiFunction() {
	switch (m_funcType->kind()) {
	case FunctionType::Kind::ABIEncode: {
		std::vector<Type const *> types;
		for (ASTPointer<Expression const> const& arg : m_arguments) {
			types.emplace_back(arg->annotation().type->mobileType());
		}
		DecodePositionAbiV2 position{0, 0, types};

		for (ASTPointer<Expression const> const& arg : m_arguments | boost::adaptors::reversed) {
			acceptExpr(arg.get());
		}
		m_pusher << "NEWC";
		ChainDataEncoder encoder{&m_pusher};
		encoder.encodeParameters(types, position);
		m_pusher << "ENDC";
		break;
	}
	case FunctionType::Kind::ABIDecode: {
		std::vector<Type const*> types;
		auto te = to<TupleExpression>(m_arguments.at(1).get());
		if (te) {
			for (const ASTPointer<Expression>& e : te->components()) {
				auto const* argTypeType = dynamic_cast<TypeType const*>(e->annotation().type);
				Type const* actualType = argTypeType->actualType();
				types.emplace_back(actualType);
			}
		} else {
			auto const* argTypeType = dynamic_cast<TypeType const*>(m_arguments.at(1)->annotation().type);
			Type const* actualType = argTypeType->actualType();
			types.emplace_back(actualType);
		}

		acceptExpr(m_arguments.at(0).get());
		m_pusher << "CTOS";
		ChainDataDecoder decoder{&m_pusher};
		decoder.decodeData(0, 0, types);
		break;
	}
	case FunctionType::Kind::ABICodeSalt: {
		codeSalt();
		break;
	}
	case FunctionType::Kind::ABISetCodeSalt: {
		setCodeSalt();
		break;
	}
	case FunctionType::Kind::ABIFunctionId: {
		functionId();
		break;
	}
	case FunctionType::Kind::ABIDecodeFunctionParams: {
		pushArgAndConvert(1);
		decodeFunctionParams();
		break;
	}
	default:
		cast_error(m_functionCall, "Not supported.");
	}
}

void FunctionCallCompiler::mathFunction(const MemberAccess &_node) {
	bool isQuiet = false;
	auto retTuple = to<TupleType>(m_retType);
	if (m_retType->category() == Type::Category::Tuple) {
		if (retTuple->components().at(0)->category() == Type::Category::QInteger)
			isQuiet = true;
	} else if (m_retType->category() == Type::Category::QInteger)
		isQuiet = true;
	std::string const prefix = isQuiet ? "Q" : "";
	if (_node.memberName() == "max") {
		pushArgs();
		for (int i = 0; i + 1 < static_cast<int>(m_arguments.size()); ++i)
			m_pusher << prefix + "MAX";
	} else if (_node.memberName() == "min") {
		pushArgs();
		for (int i = 0; i + 1 < static_cast<int>(m_arguments.size()); ++i)
			m_pusher << prefix + "MIN";
	} else if (_node.memberName() == "minmax") {
		pushArgs();
		m_pusher << prefix + "MINMAX";
	} else if (isIn(_node.memberName(), "divr", "divc")) {
		pushArgs();
		if (m_retType->category() == Type::Category::FixedPoint) {
			int power = to<FixedPointType>(m_retType)->fractionalDigits();
			m_pusher.pushInt(MathConsts::power10().at(power)); // res 10^n
			m_pusher.exchange(1);
			m_pusher << "MUL" + boost::to_upper_copy<std::string>(_node.memberName());
		} else {
			m_pusher << prefix + boost::to_upper_copy<std::string>(_node.memberName());
		}
		Type const* leftType = m_arguments.at(0)->annotation().type;
		Type const* rightType = m_arguments.at(1)->annotation().type;
		if (!isFitUseless(leftType, rightType, m_retType, Token::Div) &&
			!m_pusher.ctx().ignoreIntegerOverflow())
			m_pusher.checkFit(m_retType);
	} else if (isIn(_node.memberName(), "mulmod")) {
		pushArgs();
		m_pusher << prefix + "MULMOD";
	} else if (isIn(_node.memberName(), "muldiv", "muldivr", "muldivc")) {
		pushArgs();
		m_pusher << prefix + boost::to_upper_copy<std::string>(_node.memberName());
		if (!m_pusher.ctx().ignoreIntegerOverflow())
			m_pusher.checkFit(m_retType);
	} else if (_node.memberName() == "divmod") {
		pushArgs();
		m_pusher << prefix + "DIVMOD";
		Type const* leftType = m_arguments.at(0)->annotation().type;
		Type const* rightType = m_arguments.at(1)->annotation().type;
		Type const* resType = retTuple->components().at(0);
		if (!isFitUseless(leftType, rightType, resType, Token::Div) &&
			!m_pusher.ctx().ignoreIntegerOverflow()) {
			m_pusher.blockSwap(1, 1);
			m_pusher.checkFit(resType);
			m_pusher.blockSwap(1, 1);
		}
	} else if (_node.memberName() == "muldivmod") {
		pushArgs();
		m_pusher << prefix + "MULDIVMOD";
		if (!m_pusher.ctx().ignoreIntegerOverflow()) {
			m_pusher.exchange(1);
			m_pusher.checkFit(retTuple->components().at(0));
			m_pusher.exchange(1);
		}
	} else if (_node.memberName() == "abs") {
		pushArgs();
		m_pusher << "ABS";
		if (!m_pusher.ctx().ignoreIntegerOverflow())
			m_pusher.checkFit(m_retType);
	} else if (_node.memberName() == "modpow2") {
		pushExprAndConvert(m_arguments[0].get(), m_retType);
		const Expression * expression = m_arguments[1].get();
		const auto& value = ExprUtils::constValue(*expression);
		if (!value.has_value() || value < 0 || value >= 256)
			cast_error(*expression, "Expected a constant integer in the range 1 - 255.");
		m_pusher << prefix + "MODPOW2 " + value->str();
	} else if (_node.memberName() == "sign") {
		pushArgs();
		m_pusher << prefix + "SGN";
	} else
		cast_error(m_functionCall, "Unsupported function call");
}

bool FunctionCallCompiler::checkBaseContractCall(MemberAccess const &_node) {
	auto funDef = to<FunctionDefinition>(_node.annotation().referencedDeclaration);
	if (funDef) {
		// calling base contract method
		pushArgs();
		m_pusher.pushCallOrCallRef(funDef, std::nullopt, true);
		return true;
	}
	return false;
}

bool FunctionCallCompiler::checkAddressThis() {
	// compile  "address(this)"
	if (isAddressThis(&m_functionCall)) {
		m_pusher << "MYADDR";
		return true;
	}
	return false;
}

void FunctionCallCompiler::createObject() {
	switch (m_retType->category()) {
	case Type::Category::TvmCell:
	case Type::Category::TvmBuilder:
		m_pusher.pushDefaultValue(m_retType);
		break;
	default:
		solUnimplemented("");
	}
}

void FunctionCallCompiler::typeConversion() {
	solAssert(m_arguments.size() == 1, "");
	Type const* argType = m_arguments[0]->annotation().type;

	if (auto funCall = to<FunctionCall>(m_arguments[0].get())) {
		if (*funCall->annotation().kind == FunctionCallKind::TypeConversion && funCall->arguments().size() == 1) {
			// c(b(a)), e.g. uint8 x; int(uint(x));
			auto a = to<IntegerType>(funCall->arguments().at(0)->annotation().type);
			auto b = to<IntegerType>(funCall->annotation().type);
			auto c = to<IntegerType>(m_retType);
			if (a && b && c) {
				if (!a->isSigned() && !b->isSigned() && c->isSigned() &&
					a->numBits() < b->numBits() && b->numBits() == c->numBits()
				) {
					acceptExpr(funCall->arguments().at(0).get());
					// no conversion
					return;
				}
			}
		}
	}

	auto getDigits = [](Type const* type)-> int {
		if (auto fix = to<FixedPointType>(type))
			return fix->fractionalDigits();
		if (isIn(type->category(), Type::Category::Integer, Type::Category::QInteger,
				 Type::Category::VarInteger, Type::Category::Enum))
			return 0;
		solUnimplemented("");
	};

	auto adjustDigits = [&]() {
		int const delta = getDigits(m_retType) - getDigits(argType->mobileType());
		if (delta > 0) {
			m_pusher.pushInt(MathConsts::power10().at(delta));
			m_pusher << "MUL";
		}
		if (delta < 0) {
			m_pusher.pushInt(MathConsts::power10().at(-delta));
			m_pusher << "DIV";
		}
	};

	solAssert(m_arguments.size() == 1, "");
	acceptExpr(m_arguments.at(0).get());
	switch (m_retType->category()) {
	case Type::Category::Enum:
	case Type::Category::FixedPoint:
	case Type::Category::Integer:
	case Type::Category::QInteger:
	case Type::Category::VarInteger:
		if (argType->category() == Type::Category::FixedBytes) {
			// do nothing
		} else {
			adjustDigits();
			if (!argType->isImplicitlyConvertibleTo(*m_retType))
				m_pusher.checkFit(m_retType);
		}
		break;
	case Type::Category::Address:
	case Type::Category::Contract:
	case Type::Category::FixedBytes:
	case Type::Category::Array:
	case Type::Category::TvmSlice:
		m_pusher.convert(m_retType, argType);
		break;
	default:
		solUnimplemented(m_retType->humanReadableName());
	}
}

bool FunctionCallCompiler::checkLocalFunctionOrLibCall(const Identifier *identifier) {
	const string& functionName = identifier->name();
	auto functionDefinition = to<FunctionDefinition>(identifier->annotation().referencedDeclaration);
	if (!functionDefinition)
		return false;
	pushArgs();
	if (functionDefinition->isInline()) {
		int take = m_funcType->parameterTypes().size();
		int ret = m_funcType->returnParameterTypes().size();
		m_pusher.pushInlineFunction(functionName, take, ret);
	} else {
		ContractDefinition const* contractDecl = functionDefinition->annotation().contract;
		if (contractDecl && contractDecl->isLibrary()) {
			m_pusher.pushCallOrCallRef(functionDefinition, std::nullopt, false);
		} else if (functionDefinition->isInlineAssembly()) {
			int take = functionDefinition->parameters().size();
			int ret = functionDefinition->returnParameters().size();
			std::vector<std::string> lines;
			for(ASTPointer<Statement> const& s : functionDefinition->body().statements()) {
				auto assembly = to<FreeInlineAssembly>(s.get());
				for (ASTPointer<Expression> const& line : assembly->lines()) {
					auto str = to<Literal>(line.get());
					lines.push_back(str->value());
				}
			}
			m_pusher.push(createNode<HardCode>(lines, take, ret, false));
		} else {
			m_pusher.pushCallOrCallRef(functionDefinition, std::nullopt, false);
		}
	}
	return true;
}

bool FunctionCallCompiler::checkSolidityUnits() {
	if (m_funcType == nullptr) {
		return false;
	}

	switch (m_funcType->kind()) {
		case FunctionType::Kind::GasToValue: {
			pushArgs();
			if (m_arguments.size() == 1) {
				m_pusher << "GASTOGRAM";
			} else {
				m_pusher.pushFragmentInCallRef(2, 1, "__gasToTon");
			}
			return true;
		}
		case FunctionType::Kind::ValueToGas: {
			pushArgs();
			if (m_arguments.size() == 1) {
				m_pusher << "GRAMTOGAS";
			} else {
				m_pusher.pushFragmentInCallRef(2, 1, "__tonToGas");
			}
			return true;
		}
		case FunctionType::Kind::BitSize: {
			pushArgs();
			m_pusher << "BITSIZE";
			return true;
		}
		case FunctionType::Kind::UBitSize: {
			pushArgs();
			m_pusher << "UBITSIZE";
			return true;
		}

		case FunctionType::Kind::SHA256: { // "sha256"
			pushArgAndConvert(0);
			Type const* arg = m_arguments.at(0)->annotation().type;
			auto arrType = to<ArrayType>(arg);
			if (arrType && arrType->isByteArrayOrString()) {
				m_pusher << "CTOS";
			}
			m_pusher << "SHA256U";
			return true;
		}

		case FunctionType::Kind::Selfdestruct: { // "selfdestruct"
			const std::map<int, std::string> constParams{
					{TvmConst::int_msg_info::ihr_disabled, "1"},
					{TvmConst::int_msg_info::tons,         StrUtils::tonsToBinaryString(u256(0))},
					{TvmConst::int_msg_info::bounce,       "0"},
			};
			m_pusher.sendIntMsg(
					{{TvmConst::int_msg_info::dest, m_arguments[0].get()}},
					constParams,
					nullptr,
					[&]() { m_pusher << "PUSHINT " + toString(TvmConst::SENDRAWMSG::SelfDestruct); },
					nullptr);
			return true;
		}

		case FunctionType::Kind::Require: {
			if (m_arguments.size() == 1) {
				pushArgAndConvert(0);
				m_pusher._throw("THROWIFNOT 100");
			} else if (m_arguments.size() == 2 || m_arguments.size() == 3) {
				Type const* type1 = m_arguments.at(1)->annotation().type;
				auto arr = dynamic_cast<ArrayType const*>(type1);
				if (dynamic_cast<StringLiteralType const*>(type1) || (arr && arr->isString())){
					pushArgAndConvert(1);
					pushArgAndConvert(0);
					m_pusher._throw("THROWARGIFNOT 100");
				} else {
					if (m_arguments.size() == 3)
						pushArgAndConvert(2);
					const auto &exceptionCode = ExprUtils::constValue(*m_arguments[1].get());
					if (exceptionCode.has_value() && exceptionCode.value() <= 1) {
						cast_error(*m_arguments[1].get(), "Error code must be at least two");
					}
					if (exceptionCode.has_value() && exceptionCode.value() < 2048) {
						pushArgAndConvert(0);
						if (m_arguments.size() == 3)
							m_pusher._throw("THROWARGIFNOT " + toString(exceptionCode.value()));
						else
							m_pusher._throw("THROWIFNOT " + toString(exceptionCode.value()));
					} else {
						pushArgAndConvert(1);
						if (!exceptionCode.has_value()) {
							m_pusher.pushInt(2);
							m_pusher << "MAX";
						}
						pushArgAndConvert(0);
						if (m_arguments.size() == 3)
							m_pusher._throw("THROWARGANYIFNOT");
						else
							m_pusher._throw("THROWANYIFNOT");
					}
				}
			} else {
				cast_error(m_functionCall, R"("require" takes from one to three m_arguments.)");
			}
			return true;
		}
		case FunctionType::Kind::Revert: {
			if (m_arguments.empty()) {
				m_pusher._throw("THROW 100");
			} else {
				if (!isIn(static_cast<int>(m_arguments.size()), 1, 2)) {
					cast_error(m_functionCall, R"("revert" takes up to two m_arguments.)");
				}
				const auto &exceptionCode = ExprUtils::constValue(*m_arguments[0].get());
				bool withArg = m_arguments.size() == 2;
				if (withArg) {
					pushArgAndConvert(1);
				}
				if (exceptionCode.has_value() && exceptionCode.value() <= 1) {
					cast_error(*m_arguments[0].get(), "Error code must be at least two");
				}
				if (exceptionCode.has_value() && exceptionCode.value() < 2048) {
					m_pusher._throw((withArg ? "THROWARG " : "THROW ") + toString(exceptionCode.value()));
				} else {
					pushArgAndConvert(0);
					if (!exceptionCode.has_value()) {
						m_pusher.pushInt(2);
						m_pusher << "MAX";
					}
					m_pusher._throw(withArg ? "THROWARGANY" : "THROWANY");
				}

			}
			return true;
		}
		case FunctionType::Kind::LogTVM: {
			compileLog();
			return true;
		}
		case FunctionType::Kind::Format: {
			const int stackSize = m_pusher.stackSize();
			auto literal = to<Literal>(m_arguments[0].get());
			std::string formatStr = literal->value();
			size_t pos = 0;
			std::vector<std::pair<std::string, std::string> > substrings;
			while (true) {
				pos = formatStr.find('{', pos);
				size_t close_pos = formatStr.find('}', pos);
				if (pos == string::npos || close_pos == string::npos)
					break;
				if (formatStr[pos + 1] != ':' && close_pos != pos + 1) {
					pos++;
					continue;
				}

				std::string format = formatStr.substr(pos + 1, close_pos - pos - 1);
				if (format[0] == ':') format.erase(0, 1);
				substrings.emplace_back(formatStr.substr(0, pos), format);
				formatStr = formatStr.substr(close_pos + 1);
				pos = 0;
			}
			// stack: Stack(TvmBuilder)
			m_pusher << "NEWC";
			m_pusher << "NULL";
			m_pusher << "TUPLE 2";

			auto pushConstStr = [&](const string& constStr) {
				if (!constStr.empty()) {
					size_t maxSlice = TvmConst::CellBitLength / 8;
					for(size_t i = 0; i  < constStr.length(); i += maxSlice) {
						m_pusher.pushString(constStr.substr(i, min(maxSlice, constStr.length() - i)), true);
						// stack: Stack(TvmBuilder) slice
						m_pusher.pushFragmentInCallRef(2, 1, "__appendSliceToStringBuilder");
					}
					// stack: Stack(TvmBuilder) slice
				}
			};
			for (size_t it = 0; it < substrings.size(); it++) {
				// stack: Stack(TvmBuilder)
				pushConstStr(substrings[it].first);

				Type::Category cat = m_arguments[it + 1]->annotation().type->category();
				Type const *argType = m_arguments[it + 1]->annotation().type;
				if (cat == Type::Category::Integer || cat == Type::Category::RationalNumber) {
					// stack: Stack(TvmBuilder)
					std::string format = substrings[it].second;
					bool leadingZeroes = !format.empty() && (format[0] == '0');
					bool isHex = !format.empty() && (format.back() == 'x' || format.back() == 'X');
					bool isLower = isHex && (format.back() == 'x');
					bool isTon = !format.empty() && format.back() == 't';
					if (!isTon) {
						while (!format.empty() && (format.back() < '0' || format.back() > '9')) {
							format.erase(format.size() - 1, 1);
						}
						int width = 0;
						if (!format.empty())
							width = std::stoi(format);
						if (width < 0 || width > 127)
							cast_error(m_functionCall, "Width should be in range of 0 to 127.");
						acceptExpr(m_arguments[it + 1].get());
						// stack: stack x
						m_pusher.pushInt(width);
						m_pusher << (leadingZeroes ? "TRUE" : "FALSE");
						// stack: stack x width leadingZeroes
						if (isHex) {
							if (isLower)
								m_pusher << "TRUE";
							else
								m_pusher << "FALSE";
							m_pusher.pushFragmentInCallRef(5, 1, "__convertIntToHexString");
						} else {
							m_pusher.pushFragmentInCallRef(4, 1, "__convertIntToString");
						}
					} else {
						acceptExpr(m_arguments[it + 1].get());
						m_pusher.pushInt(9);
						m_pusher.pushInt(MathConsts::power10().at(9));
						m_pusher.pushFragmentInCallRef(4, 1, "__convertFixedPointToString");
					}
				} else if (cat == Type::Category::Address) {
					acceptExpr(m_arguments[it + 1].get());
					m_pusher.pushFragmentInCallRef(2, 1, "__convertAddressToHexString");
				} else if (isStringOrStringLiteralOrBytes(argType)) {
					acceptExpr(m_arguments[it + 1].get());
					m_pusher.pushFragmentInCallRef(2, 1, "__appendStringToStringBuilder");
				} else if (cat == Type::Category::FixedPoint) {
					int power = to<FixedPointType>(argType)->fractionalDigits();
					acceptExpr(m_arguments[it + 1].get());
					m_pusher.pushInt(power);
					m_pusher.pushInt(MathConsts::power10().at(power));
					m_pusher.pushFragmentInCallRef(4, 1, "__convertFixedPointToString");
				} else {
					cast_error(*m_arguments[it + 1].get(), "Unsupported argument type");
				}
			}
			pushConstStr(formatStr);

			m_pusher.pushFragmentInCallRef(1, 1, "__makeString");

			solAssert(stackSize + 1 == m_pusher.stackSize(), "");
			return true;
		}
		case FunctionType::Kind::Stoi: {
			pushArgAndConvert(0);
			m_pusher.pushFragmentInCallRef(1, 1, "__stoi");
			return true;
		}
		default:
			break;
	}
	return false;
}

bool FunctionCallCompiler::checkLocalFunctionOrLibCallOrFuncVarCall() {
	auto expr = &m_functionCall.expression();
	if (auto identifier = to<Identifier>(expr); identifier && checkLocalFunctionOrLibCall(identifier)) {
	} else if (expr->annotation().type->category() == Type::Category::Function) {
		if (m_memberAccess) {
			auto category = getType(&m_memberAccess->expression())->category();
			if (category == Type::Category::TypeType || isSuper(&m_memberAccess->expression())) {
				// calling of base/super method or typeTypeMethods
				return false;
			}
		}

		if (m_funcType->kind() != FunctionType::Kind::Internal) {
			return false;
		}

		pushArgs();

		// Local variable of functional type
		acceptExpr(expr);
		int returnCnt = m_funcType->returnParameterTypes().size();
		int paramCnt = m_funcType->parameterTypes().size();
		m_pusher.pushC3();
		m_pusher.callx(paramCnt + 2, returnCnt);
	} else {
		return false;
	}
	return true;
}

bool FunctionCallCompiler::createNewContract() {
	auto functionOptions = to<FunctionCallOptions>(&m_functionCall.expression());
	auto newExpr = to<NewExpression>(&functionOptions->expression());
	if (!newExpr)
		return false;

	pushArgs(true);
	const Type* type = newExpr->typeName().annotation().type;

	std::function<void()> pushKey = [&]() {
		if (Expression const* stateInit = findOption("pubkey")) {
			acceptExpr(stateInit);
		} else {
			m_pusher.pushInt(0);
		}
	};

	if (Expression const* stateInit = findOption("stateInit")) {
		acceptExpr(stateInit); // stack: stateInit
	} else if (Expression const* code = findOption("code")) {
		const int ss = m_pusher.stackSize();
		std::map<StateInitMembers, std::function<void()>> stateInitExprs;

		Expression const* varInit = findOption("varInit");
		bool hasVars = varInit != nullptr;
		auto ct = to<ContractType>(newExpr->typeName().annotation().type);
		stateInitExprs[StateInitMembers::Data] = generateDataSection(
			false,
			pushKey,
			hasVars ? varInit : nullptr,
			ct
		);

		stateInitExprs[StateInitMembers::Code] = [&]() {
			acceptExpr(code);
		};

		if (Expression const* splitDepth = findOption("splitDepth")) {
			stateInitExprs[StateInitMembers::SplitDepth] = [this, splitDepth]() {
				acceptExpr(splitDepth); // stack: data code split_depth
			};
		}

		encodeStateInit(stateInitExprs);

		// stack: stateInit
		solAssert(ss + 1 == m_pusher.stackSize(), "");
	} else {
		solUnimplemented("");
	}

	std::variant<int8_t, std::function<void()>> pushWid = int8_t{0};
	if (Expression const* wid = findOption("wid")) {
		std::optional<bigint> value = ExprUtils::constValue(*wid);
		if (value) {
			pushWid = int8_t(value.value());
		} else {
			pushWid = [this, wid]() {
				acceptExpr(wid);
			};
		}
	}

	std::variant<bigint, std::function<void()>> pushValue;
	{
		Expression const *value = findOption("value");
		solAssert(value, "");
		std::optional<bigint> v = ExprUtils::constValue(*value);
		if (v) {
			pushValue = v.value();
		} else {
			pushValue = [this, value]() {
				acceptExpr(value);
			};
		}
	}

	std::variant<bool, std::function<void()>> pushBounce = true;
	if (Expression const* bounce = findOption("bounce")) {
		if (std::optional<bool> value = ExprUtils::constBool(*bounce)) {
			pushBounce = value.value();
		} else {
			pushBounce = [this, bounce]() {
				acceptExpr(bounce);
			};
		}
	}

	std::function<void()> pushCurrency;
	if (Expression const* currencies = findOption("currencies")) {
		pushCurrency = [this, currencies]() {
			acceptExpr(currencies);
		};
	}

	const std::function<void(int builderSize)> pushBody = [&](int builderSize){
		auto constructor = (to<ContractType>(type))->contractDefinition().constructor();
		if (constructor)
			ChainDataEncoder{&m_pusher}.createMsgBodyAndAppendToBuilder(
				convertArray(constructor->parameters()),
				ChainDataEncoder{&m_pusher}.calculateFunctionIDWithReason(constructor, ReasonOfOutboundMessage::RemoteCallInternal),
				{},
				builderSize,
				true
			);
		else
			ChainDataEncoder{&m_pusher}.createDefaultConstructorMsgBodyAndAppendToBuilder(builderSize);
	};

	std::function<void()> pushSendrawmsgFlag;
	if (Expression const* flag = findOption("flag")) {
		pushSendrawmsgFlag = [flag, this]() { acceptExpr(flag); };
	}

	deployNewContract(pushWid, pushValue, pushBounce, pushCurrency, pushBody, pushSendrawmsgFlag, m_arguments.size());
	// stack: destAddress
	return true;
}

void FunctionCallCompiler::deployNewContract(
	const std::variant<int8_t, std::function<void()>>& wid,
	const std::variant<bigint, std::function<void()>>& value,
	const std::variant<bool, std::function<void()>>& pushBounce,
	const std::function<void()>& pushCurrency,
	const std::function<void(int builderSize)>& appendBody,
	const std::function<void()>& pushSendrawmsgFlag,
	const int argQty
) {
	std::map<int, std::function<void()>> exprs;

	std::map<int, std::string> constParams = {{TvmConst::int_msg_info::ihr_disabled, "1"}};

	if (pushBounce.index() == 0) {
		constParams[TvmConst::int_msg_info::bounce] = StrUtils::boolToBinaryString(std::get<0>(pushBounce));
	} else if (pushBounce.index() == 1) {
		exprs[TvmConst::int_msg_info::bounce] = std::get<1>(pushBounce);
	}

	if (pushCurrency) {
		exprs[TvmConst::int_msg_info::currency] = pushCurrency;
	}

	// stack: stateInit
	m_pusher.pushS(0);
	m_pusher << "HASHCU"; // stack: stateInit hash

	if (wid.index() == 0) {
		int8_t w = std::get<0>(wid);
		std::string binWID = "100";
		binWID += StrUtils::toBitString(w, 8, true).value();
		m_pusher << "NEWC";
		m_pusher << "STSLICECONST x" + StrUtils::binaryStringToSlice(binWID);
	} else {
		std::get<1>(wid)();
		m_pusher << "NEWC";
		m_pusher << "STSLICECONST x9_"; // addr_std$10 anycast:(Maybe Anycast) // 10 0 1 = 9
		m_pusher << "STI 8"; // workchain_id:int8
	}
	m_pusher << "STU 256"; // address:bits256
	bool isDestBuilder = !m_isCurrentResultNeeded;
	if (!isDestBuilder) {
		m_pusher << "ENDC";
		m_pusher << "CTOS";
	}

	// stack: arg[n-1], ..., arg[1], arg[0], stateInit, destAddress
	m_pusher.blockSwap(argQty + 1, 1);
	// stack:  destAddress, arg[n-1], ..., arg[1], arg[0], stateInit
	int destAddressStack = m_pusher.stackSize() - 1 - argQty;

	if (value.index() == 0) {
		constParams[TvmConst::int_msg_info::tons] = StrUtils::tonsToBinaryString(std::get<0>(value));
	} else {
		exprs[TvmConst::int_msg_info::tons] = [&](){
			std::get<1>(value)();
		};
	}

	exprs[TvmConst::int_msg_info::dest] = [&](){
		int stackIndex = m_pusher.stackSize() - destAddressStack;
		m_pusher.pushS(stackIndex);
	};


	std::function<void()> appendStateInit = [&]() {
		m_pusher.stones(1); // stateInit builder
		m_pusher.pushS(1);
		checkStateInit();
		m_pusher << "STREF";
	};

	std::set<int> isParamOnStack;
	for (auto &[param, expr] : exprs | boost::adaptors::reversed) {
		isParamOnStack.insert(param);
		expr();
	}

	m_pusher.sendMsg(
		isParamOnStack,
		constParams,
		appendBody,
		appendStateInit,
		pushSendrawmsgFlag,
		StackPusher::MsgType::Internal,
		isDestBuilder
	);
	// stack: destAddress
}

void FunctionCallCompiler::checkStateInit() {
	// _ split_depth:(Maybe (## 5)) special:(Maybe TickTock)
	//  code:(Maybe ^Cell) data:(Maybe ^Cell)
	//  library:(HashmapE 256 SimpleLib) = StateInit;

	m_pusher.startContinuation();
	m_pusher << "CTOS";

	// split_depth:(Maybe (## 5))
	m_pusher << "LDI 1";
	m_pusher.exchange(1);
	m_pusher.fixStack(-1); // fix stack: drop condition
	m_pusher.startContinuation();
	m_pusher << "LDI 5";
	m_pusher.dropUnder(1, 1);
	m_pusher.endContinuation();
	m_pusher._if();

	// special:(Maybe TickTock)
	m_pusher << "LDI 1";
	m_pusher.exchange(1);
	m_pusher.fixStack(-1); // fix stack: drop condition
	m_pusher.startContinuation();
	// tick_tock$_ tick:Bool tock:Bool = TickTock;
	m_pusher << "LDI 2";
	m_pusher.dropUnder(1, 1);
	m_pusher.endContinuation();
	m_pusher._if();

	// code:(Maybe ^Cell) data:(Maybe ^Cell)
	// library:(HashmapE 256 SimpleLib)
	m_pusher << "LDDICT";
	m_pusher << "LDDICT";
	m_pusher << "LDDICT";
	m_pusher << "ENDS";
	m_pusher.drop(3);

	m_pusher.pushRefContAndCallX(1, 0, false);
}

bool FunctionCallCompiler::checkNewExpression() {
	if (to<FunctionCallOptions>(&m_functionCall.expression())) {
		return createNewContract();
	}

	if (to<NewExpression>(&m_functionCall.expression()) == nullptr) {
		return false;
	}
	if (m_retType->category() == Type::Category::Contract) {
		cast_error(m_functionCall, R"(Unsupported contract creating. Use call options: "stateInit", "value", "flag")");
	}

	creatArrayWithDefaultValue();
	return true;
}

void FunctionCallCompiler::creatArrayWithDefaultValue() {
	std::optional<bigint> num = ExprUtils::constValue(*m_arguments.at(0));
	if (num.has_value() && num.value() == 0) {
		auto arrayType = to<ArrayType>(m_retType);
		m_pusher.pushDefaultValue(arrayType);
		return ;
	}

	if (*m_functionCall.annotation().isPure) {
		pushArgs();
		SourceReference sr = SourceReferenceExtractor::extract(*GlobalParams::g_charStreamProvider, &m_functionCall.location());
		const std::string computeName = "new_array_line_" +
										toString(sr.position.line) + "_column_" + toString(sr.position.column) + "_ast_id_" +
										toString(m_functionCall.id());
		m_pusher.computeConstCell(computeName);
		m_pusher << "TUPLE 2";
		m_pusher.ctx().addNewArray(computeName, &m_functionCall);
		return ;
	}

	honestArrayCreation(false);
}

void FunctionCallCompiler::honestArrayCreation(bool onlyDict) {
	const int stackSize = m_pusher.stackSize();
	auto arrayType = to<ArrayType>(m_retType);
	IntegerType const& key = getArrayKeyType();
	Type const* arrayBaseType = arrayType->baseType();

	pushArgAndConvert(0); // N
	DataType const& dataType = m_pusher.pushDefaultValueForDict(&key, arrayBaseType); // N value
	m_pusher.pushInt(0);   // N value iter
	m_pusher << "NULL"; // N value iter dict
	m_pusher.pushS(3);     // N value iter dict N

	solAssert(stackSize + 5 == m_pusher.stackSize(), "");
	m_pusher.fixStack(-1); // fix stack: drop replay iterator
	solAssert(stackSize + 4 == m_pusher.stackSize(), "");
	{
		// N value iter dict
		m_pusher.startContinuation();
		m_pusher.pushS(2);    // N value iter dict value
		m_pusher.pushS(2);    // N value iter dict value iter
		m_pusher << "INC";    // N value iter dict value iter++
		m_pusher.exchange(3); // N value iter++ dict value iter
		m_pusher.rot();       // N value iter++ value iter dict
		m_pusher.setDict(key, *arrayType->baseType(), dataType); // N value iter++ dict'
		m_pusher.endContinuation();
	}
	m_pusher.repeat(false);
	solAssert(stackSize + 4 == m_pusher.stackSize(), "");
	// N value iter dict
	if (onlyDict) {
		m_pusher.dropUnder(3, 1); // dict
	} else {
		m_pusher.dropUnder(2, 1); // N dict
		m_pusher << "TUPLE 2";
	}
	solAssert(stackSize + 1 == m_pusher.stackSize(), "");
}

bool FunctionCallCompiler::structMethodCall() {
	if (m_memberAccess->memberName() != "unpack") {
		return false;
	}
	acceptExpr(&m_memberAccess->expression());
	auto structType = to<StructType>(getType(&m_memberAccess->expression()));
	int memberQty = structType->structDefinition().members().size();
	m_pusher.untuple(memberQty);
	return true;
}

void FunctionCallCompiler::encodeStateInit(std::map<StateInitMembers, std::function<void()>> exprs) {
	solAssert(exprs.count(StateInitMembers::Special) == 0, "");
	solAssert(exprs.count(StateInitMembers::Library) == 0, "");
	solAssert(exprs.count(StateInitMembers::Code) == 1, "Code must be present");
	solAssert(exprs.count(StateInitMembers::Data) == 1, "Data must be present");

	const int ss = m_pusher.stackSize();

	// _ split_depth:(Maybe (## 5)) special:(Maybe TickTock)
	// code:(Maybe ^Cell) data:(Maybe ^Cell)
	// library:(HashmapE 256 SimpleLib) = StateInit;

	// stack: data
	exprs.at(StateInitMembers::Data)();
	// stack: code
	exprs.at(StateInitMembers::Code)();

	// stack: data code
	// let's store split_depth and special options
	if (exprs.count(StateInitMembers::SplitDepth) > 0) {
		exprs.at(StateInitMembers::SplitDepth)();
		m_pusher << "NEWC";
		m_pusher.stones(1);
		m_pusher << "STU 5";
		m_pusher.stzeroes(1);
	} else {
		m_pusher << "NEWC";
		// stack: data code builder
		m_pusher << "STSLICECONST x2_"; // no split_depth and no special // 0 0
	}

	// stack: data code builder
	m_pusher << "STDICT"; // store code
	m_pusher << "STDICT"; // store data
	m_pusher << "STSLICECONST 0"; // store library
	m_pusher << "ENDC";
	// stack: stateInit
	solAssert(ss + 1 == m_pusher.stackSize(), "");
}

void FunctionCallCompiler::pushArgs(bool reversed, bool doConvert) {
	auto func = [&](const ASTPointer<const Expression> &e, int i) {
		acceptExpr(e.get());
		if (doConvert) {
			Type const *targetType{};
			if (m_funcType->parameterTypes().empty()) {
				targetType = m_functionCall.annotation().arguments->targetTypes.at(i);
			} else {
				targetType = m_funcType->parameterTypes().at(i);
			}
			m_pusher.convert(targetType, e->annotation().type);
		}
	};

	if (reversed) {
		int i = m_funcType->parameterTypes().size() - 1;
		for (const auto &e : m_arguments | boost::adaptors::reversed) {
			func(e, i);
			--i;
		}
	} else {
		int i = 0;
		for (const ASTPointer<const Expression> &e : m_arguments) {
			func(e, i);
			++i;
		}
	}
}

void FunctionCallCompiler::pushArgAndConvert(int index, const std::string& name) {
	const ASTPointer<Expression const> &arg = m_arguments.at(index);
	acceptExpr(arg.get());

	Type const* targetType{};
	if (!name.empty()) {
		bool find = false;
		const vector<string>& names = m_funcType->parameterNames();
		for (int i = 0; i < static_cast<int>(names.size()); ++i) {
			if (names.at(i) == name) {
				targetType = m_funcType->parameterTypes().at(i);
				find = true;
				break;
			}
		}
		solAssert(find, "");
	} else {
		targetType = m_functionCall.annotation().arguments->targetTypes.at(index);
	}

	m_pusher.convert(targetType, arg->annotation().type);
}

void FunctionCallCompiler::pushExprAndConvert(const Expression *expr, Type const* targetType) {
	acceptExpr(expr);
	m_pusher.convert(targetType, expr->annotation().type);
}

void FunctionCallCompiler::acceptExpr(const Expression *expr) {
	m_exprCompiler.compileNewExpr(expr);
}

void FunctionCallCompiler::compileLog()
{
	auto logstr = m_arguments[0].get();
	auto literal = to<Literal>(logstr);
	if (literal && literal->value().size() < 16) {
		std::string hexStr = StrUtils::stringToHex(literal->value());
		m_pusher << "PRINTSTR x" + hexStr;
	} else {
		pushArgs();
		m_pusher.pushLog();
	}
}

Expression const* FunctionCallCompiler::findOption(const std::string& name) {
	auto functionOptions = to<FunctionCallOptions>(&m_functionCall.expression());
	if (!functionOptions)
		return {};
	std::vector<ASTPointer<ASTString>> const &optionNames = functionOptions->names();
	auto iter = find_if(optionNames.begin(), optionNames.end(), [&](auto el) { return *el == name; });
	if (iter == optionNames.end())
		return {};
	size_t index = iter - optionNames.begin();
	return functionOptions->options().at(index).get();
}

void FunctionCallCompiler::cellBitRefQty(bool forCell) {
	m_pusher.startOpaque();

	if (forCell)
		m_pusher.pushAsym("CDATASIZEQ");
	else
		m_pusher.pushAsym("SDATASIZEQ");

	m_pusher.startContinuation();
	m_pusher << "TUPLE 3";
	m_pusher.endContinuation();

	m_pusher.startContinuation();
	m_pusher.pushNull();
	m_pusher.endContinuation();

	m_pusher.ifElse();

	m_pusher.endOpaque(2, 1, true);
}<|MERGE_RESOLUTION|>--- conflicted
+++ resolved
@@ -2483,7 +2483,6 @@
 void FunctionCallCompiler::goshFunction() {
 	auto typeToOpcode = [&]() -> std::string {
 		switch (m_funcType->kind()) {
-<<<<<<< HEAD
 			case FunctionType::Kind::GoshDiff:
 				return "DIFF";
 			case FunctionType::Kind::GoshApplyPatch:
@@ -2516,34 +2515,6 @@
                 return "KECCAK256";
 			default:
 				solUnimplemented("Unsupported function call");
-=======
-		case FunctionType::Kind::GoshDiff:
-			return "DIFF";
-		case FunctionType::Kind::GoshApplyPatch:
-			return "DIFF_PATCH";
-		case FunctionType::Kind::GoshZip:
-			return "ZIP";
-		case FunctionType::Kind::GoshUnzip:
-			return "UNZIP";
-		case FunctionType::Kind::GoshZipDiff:
-			return "DIFF_ZIP";
-		case FunctionType::Kind::GoshApplyZipPatch:
-			return "DIFF_PATCH_ZIP";
-		case FunctionType::Kind::GoshApplyPatchQ:
-			return "DIFF_PATCHQ";
-		case FunctionType::Kind::GoshApplyZipPatchQ:
-			return "DIFF_PATCH_ZIPQ";
-		case FunctionType::Kind::GoshApplyBinPatch:
-			return "DIFF_PATCH_BINARY";
-		case FunctionType::Kind::GoshApplyBinPatchQ:
-			return "DIFF_PATCH_BINARYQ";
-		case FunctionType::Kind::GoshApplyZipBinPatch:
-			return "DIFF_PATCH_BINARY_ZIP";
-		case FunctionType::Kind::GoshApplyZipBinPatchQ:
-			return "DIFF_PATCH_BINARY_ZIPQ";
-		default:
-			solUnimplemented("Unsupported function call");
->>>>>>> b1421333
 		}
 	};
 
