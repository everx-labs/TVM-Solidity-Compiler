/*
	This file is part of solidity.

	solidity is free software: you can redistribute it and/or modify
	it under the terms of the GNU General Public License as published by
	the Free Software Foundation, either version 3 of the License, or
	(at your option) any later version.

	solidity is distributed in the hope that it will be useful,
	but WITHOUT ANY WARRANTY; without even the implied warranty of
	MERCHANTABILITY or FITNESS FOR A PARTICULAR PURPOSE.  See the
	GNU General Public License for more details.

	You should have received a copy of the GNU General Public License
	along with solidity.  If not, see <http://www.gnu.org/licenses/>.
*/
// SPDX-License-Identifier: GPL-3.0
/**
 * @author Christian <c@ethdev.com>
 * @date 2014
 * Solidity data types
 */

#include <libsolidity/ast/Types.h>

#include <libsolidity/ast/AST.h>
#include <libsolidity/ast/TypeProvider.h>

#include <libsolidity/analysis/ConstantEvaluator.h>

#include <libsolidity/codegen/TVMCommons.hpp>

#include <libsolutil/Algorithms.h>
#include <libsolutil/CommonData.h>
#include <libsolutil/CommonIO.h>
#include <libsolutil/FunctionSelector.h>
#include <libsolutil/Keccak256.h>
#include <libsolutil/StringUtils.h>
#include <libsolutil/UTF8.h>
#include <libsolutil/Visitor.h>

#include <boost/algorithm/string.hpp>
#include <boost/algorithm/string/classification.hpp>
#include <boost/algorithm/string/join.hpp>
#include <boost/algorithm/string/predicate.hpp>
#include <boost/algorithm/string/replace.hpp>
#include <boost/algorithm/string/split.hpp>

#include <range/v3/view/enumerate.hpp>
#include <range/v3/view/reverse.hpp>
#include <range/v3/view/tail.hpp>
#include <range/v3/view/transform.hpp>
#include <range/v3/view/filter.hpp>

#include <limits>
#include <unordered_set>
#include <utility>

using namespace solidity;
using namespace solidity::langutil;
using namespace solidity::frontend;

namespace
{

bool isStringOrStrLiteral(Type const &type) {
	if (dynamic_cast<StringLiteralType const*>(&type))
		return true;
	auto array = dynamic_cast<ArrayType const*>(&type);
	return array && array->isString();
}

/// Checks whether _mantissa * (10 ** _expBase10) fits into 4096 bits.
bool fitsPrecisionBase10(bigint const& _mantissa, uint32_t _expBase10)
{
	double const log2Of10AwayFromZero = 3.3219280948873624;
	return fitsPrecisionBaseX(_mantissa, log2Of10AwayFromZero, _expBase10);
}

/// Checks whether _value fits into IntegerType _type.
BoolResult fitsIntegerType(bigint const& _value, IntegerType const& _type)
{
	if (_value < 0 && !_type.isSigned())
		return BoolResult::err("Cannot implicitly convert signed literal to unsigned type.");

	if (_type.minValue() > _value || _value > _type.maxValue())
		return BoolResult::err("Literal is too large to fit in " + _type.toString(false) + ".");

	return true;
}

/// Checks whether _value fits into _bits bits when having 1 bit as the sign bit
/// if _signed is true.
bool fitsIntoBits(bigint const& _value, unsigned _bits, bool _signed)
{
	return fitsIntegerType(
		_value,
		*TypeProvider::integer(
			_bits,
			_signed ? IntegerType::Modifier::Signed : IntegerType::Modifier::Unsigned
		)
	);
}

util::Result<TypePointers> transformParametersToExternal(TypePointers const& _parameters, bool _inLibrary)
{
	TypePointers transformed;

	for (auto const& type: _parameters)
	{
		if (!type)
			return util::Result<TypePointers>::err("Type information not present.");
		else if (Type const* ext = type->interfaceType(_inLibrary).get())
			transformed.push_back(ext);
		else
			return util::Result<TypePointers>::err("Parameter should have external type.");
	}

	return transformed;
}

std::string toStringInParentheses(TypePointers const& _types, bool _withoutDataLocation)
{
	return '(' + util::joinHumanReadable(
		_types | ranges::views::transform([&](auto const* _type) { return _type->toString(_withoutDataLocation); }),
		","
	) + ')';
}

}

MemberList::Member::Member(Declaration const* _declaration, Type const* _type):
	Member(_declaration, _type, _declaration->name())
{}

MemberList::Member::Member(Declaration const* _declaration, Type const* _type, std::string _name):
	name(std::move(_name)),
	type(_type),
	declaration(_declaration)
{
}

BoolResult Type::isImplicitlyConvertibleTo(Type const& _other) const {
	if (*this == _other) {
		return true;
	}
	if (auto optOther = dynamic_cast<OptionalType const*>(&_other))
		if (isImplicitlyConvertibleTo(*optOther->valueType()))
			return true;
	return false;
}

void Type::clearCache() const
{
	m_members.clear();
	m_stackItems.reset();
	m_stackSize.reset();
}

void StorageOffsets::computeOffsets(TypePointers const& _types)
{
	bigint slotOffset = 0;
	unsigned byteOffset = 0;
	std::map<size_t, std::pair<u256, unsigned>> offsets;
	for (size_t i = 0; i < _types.size(); ++i)
	{
		Type const* type = _types[i];
		if (!type->canBeStored())
			continue;
		if (byteOffset + type->storageBytes() > 32)
		{
			// would overflow, go to next slot
			++slotOffset;
			byteOffset = 0;
		}
		solAssert(slotOffset < bigint(1) << 256 ,"Object too large for storage.");
		offsets[i] = std::make_pair(u256(slotOffset), byteOffset);
		solAssert(type->storageSize() >= 1, "Invalid storage size.");
		if (type->storageSize() == 1 && byteOffset + type->storageBytes() <= 32)
			byteOffset += type->storageBytes();
		else
		{
			slotOffset += type->storageSize();
			byteOffset = 0;
		}
	}
	if (byteOffset > 0)
		++slotOffset;
	solAssert(slotOffset < bigint(1) << 256, "Object too large for storage.");
	m_storageSize = u256(slotOffset);
	swap(m_offsets, offsets);
}

std::pair<u256, unsigned> const* StorageOffsets::offset(size_t _index) const
{
	if (m_offsets.count(_index))
		return &m_offsets.at(_index);
	else
		return nullptr;
}

void MemberList::combine(MemberList const & _other)
{
	m_memberTypes += _other.m_memberTypes;
}

std::pair<u256, unsigned> const* MemberList::memberStorageOffset(std::string const& _name) const
{
	StorageOffsets const& offsets = storageOffsets();

	for (auto&& [index, member]: m_memberTypes | ranges::views::enumerate)
		if (member.name == _name)
			return offsets.offset(index);
	return nullptr;
}

u256 const& MemberList::storageSize() const
{
	return storageOffsets().storageSize();
}

StorageOffsets const& MemberList::storageOffsets() const {
	return m_storageOffsets.init([&]{
		TypePointers memberTypes;
		memberTypes.reserve(m_memberTypes.size());
		for (auto const& member: m_memberTypes)
			memberTypes.push_back(member.type);

		StorageOffsets storageOffsets;
		storageOffsets.computeOffsets(memberTypes);

		return storageOffsets;
	});
}

/// Helper functions for type identifier
namespace
{

std::string parenthesizeIdentifier(std::string const& _internal)
{
	return "(" + _internal + ")";
}

template <class Range>
std::string identifierList(Range const&& _list)
{
	return parenthesizeIdentifier(boost::algorithm::join(_list, ","));
}

std::string richIdentifier(Type const* _type)
{
	return _type ? _type->richIdentifier() : "";
}

std::string identifierList(std::vector<Type const*> const& _list)
{
	return identifierList(_list | ranges::views::transform(richIdentifier));
}

std::string identifierList(Type const* _type)
{
	return parenthesizeIdentifier(richIdentifier(_type));
}

std::string identifierList(Type const* _type1, Type const* _type2)
{
	TypePointers list;
	list.push_back(_type1);
	list.push_back(_type2);
	return identifierList(list);
}

std::string parenthesizeUserIdentifier(std::string const& _internal)
{
	return parenthesizeIdentifier(_internal);
}

}

std::string Type::escapeIdentifier(std::string const& _identifier)
{
	std::string ret = _identifier;
	// FIXME: should be _$$$_
	boost::algorithm::replace_all(ret, "$", "$$$");
	boost::algorithm::replace_all(ret, ",", "_$_");
	boost::algorithm::replace_all(ret, "(", "$_");
	boost::algorithm::replace_all(ret, ")", "_$");
	return ret;
}

std::string Type::identifier() const
{
	std::string ret = escapeIdentifier(richIdentifier());
	solAssert(ret.find_first_of("0123456789") != 0, "Identifier cannot start with a number.");
	solAssert(
		ret.find_first_not_of("0123456789abcdefghijklmnopqrstuvwxyzABCDEFGHIJKLMONPQRSTUVWXYZ_$") == std::string::npos,
		"Identifier contains invalid characters."
	);
	return ret;
}

Type const* Type::commonType(Type const* _a, Type const* _b)
{
	if (!_a || !_b)
		return nullptr;

	if (_a->category() == Type::Category::QInteger ||
		_b->category() == Type::Category::QInteger
	) {
		if (_b->category() == Type::Category::QInteger)
			std::swap(_a, _b);
		auto a = dynamic_cast<QIntegerType const*>(_a);
		auto comType = commonType(a->asIntegerType(), _b);
		if (comType == nullptr)
			return comType;
		if (comType->category() == Type::Category::Integer) {
			auto comIntType = dynamic_cast<IntegerType const *>(comType);
			return TypeProvider::qInteger(
				comIntType->numBits(),
				comIntType->isSigned() ? IntegerType::Modifier::Signed : IntegerType::Modifier::Unsigned
			);
		}
		solAssert(comType->category() == Type::Category::QInteger, "");
		return comType;
	}

	if (_b->category() == Type::Category::Null)
		std::swap(_a, _b);
	if (_a->category() == Type::Category::Null) {
		if (_b->category() == Type::Category::Null || _b->category() == Type::Category::Optional)
			return _b;
		else if (_b->mobileType())
			return TypeProvider::optional(_b->mobileType());
	}

	if (_a->mobileType() && _b->isImplicitlyConvertibleTo(*_a->mobileType()))
		return _a->mobileType();
	else if (_b->mobileType() && _a->isImplicitlyConvertibleTo(*_b->mobileType()))
		return _b->mobileType();
	else
		return nullptr;
}

MemberList const& Type::members(ASTNode const* _currentScope) const
{
	if (!m_members[_currentScope])
	{
		solAssert(
			_currentScope == nullptr ||
			dynamic_cast<SourceUnit const*>(_currentScope) ||
			dynamic_cast<ContractDefinition const*>(_currentScope),
		"");
		MemberList::MemberMap members = nativeMembers(_currentScope);
		if (_currentScope)
			members += attachedFunctions(*this, *_currentScope);
		m_members[_currentScope] = std::make_unique<MemberList>(std::move(members));
	}
	return *m_members[_currentScope];
}

Type const* Type::fullEncodingType(bool _inLibraryCall, bool _encoderV2, bool) const
{
	Type const* encodingType = mobileType();
	if (encodingType)
		encodingType = encodingType->interfaceType(_inLibraryCall);
	if (encodingType)
		encodingType = encodingType->encodingType();
	// Structs are fine in the following circumstances:
	// - ABIv2 or,
	// - storage struct for a library
	Type const* baseType = encodingType;
	while (auto const* arrayType = dynamic_cast<ArrayType const*>(baseType))
	{
		baseType = arrayType->baseType();

		auto const* baseArrayType = dynamic_cast<ArrayType const*>(baseType);
		if (!_encoderV2 && baseArrayType && baseArrayType->isDynamicallySized())
			return nullptr;
	}
	if (!_encoderV2 && dynamic_cast<StructType const*>(baseType))
		return nullptr;

	return encodingType;
}

namespace
{

std::vector<UsingForDirective const*> usingForDirectivesForType(Type const& _type, ASTNode const& _scope)
{
	std::vector<UsingForDirective const*> usingForDirectives;
	SourceUnit const* sourceUnit = dynamic_cast<SourceUnit const*>(&_scope);
	if (auto const* contract = dynamic_cast<ContractDefinition const*>(&_scope))
	{
		sourceUnit = &contract->sourceUnit();
		usingForDirectives += contract->usingForDirectives();
	}
	else
		solAssert(sourceUnit, "");
	usingForDirectives += ASTNode::filteredNodes<UsingForDirective>(sourceUnit->nodes());

	if (Declaration const* typeDefinition = _type.typeDefinition())
		if (auto const* sourceUnit = dynamic_cast<SourceUnit const*>(typeDefinition->scope()))
			for (auto usingFor: ASTNode::filteredNodes<UsingForDirective>(sourceUnit->nodes()))
				// We do not yet compare the type name because of normalization.
				if (usingFor->global() && usingFor->typeName())
					usingForDirectives.emplace_back(usingFor);

	// Normalise data location of type.

	return usingForDirectives | ranges::views::filter([&](UsingForDirective const* _directive) -> bool {
		// Convert both types to pointers for comparison to see if the `using for` directive applies.
		// Note that at this point we don't yet know if the functions are actually usable with the type.
		// `_type` may not be convertible to the function parameter type.
		return
			!_directive->typeName() ||
			_type == *_directive->typeName()->annotation().type;
	}) | ranges::to<std::vector<UsingForDirective const*>>;
}

}

std::set<FunctionDefinition const*, ASTNode::CompareByID> Type::operatorDefinitions(
	Token _token,
	ASTNode const& _scope,
	bool _unary
) const
{
	if (!typeDefinition())
		return {};

	std::set<FunctionDefinition const*, ASTNode::CompareByID> matchingDefinitions;
	for (UsingForDirective const* directive: usingForDirectivesForType(*this, _scope))
		for (auto const& [identifierPath, operator_]: directive->functionsAndOperators())
		{
			if (operator_ != _token)
				continue;

			auto const& functionDefinition = dynamic_cast<FunctionDefinition const&>(
				*identifierPath->annotation().referencedDeclaration
			);
			auto const* functionType = dynamic_cast<FunctionType const*>(
				functionDefinition.libraryFunction() ? functionDefinition.typeViaContractName() : functionDefinition.type()
			);
			solAssert(functionType && !functionType->parameterTypes().empty());

			size_t parameterCount = functionDefinition.parameterList().parameters().size();
			if (*this == *functionType->parameterTypes().front() && (_unary ? parameterCount == 1 : parameterCount == 2))
				matchingDefinitions.insert(&functionDefinition);
		}

	return matchingDefinitions;
}

MemberList::MemberMap Type::attachedFunctions(Type const& _type, ASTNode const& _scope)
{
	MemberList::MemberMap members;

	std::set<std::pair<std::string, Declaration const*>> seenFunctions;
	auto addFunction = [&](FunctionDefinition const& _function, std::optional<std::string> _name = {})
	{
		if (!_name)
			_name = _function.name();
		Type const* functionType =
			_function.libraryFunction() ? _function.typeViaContractName() : _function.type();
		solAssert(functionType, "");
		FunctionType const* withBoundFirstArgument =
			dynamic_cast<FunctionType const&>(*functionType).withBoundFirstArgument();
		solAssert(withBoundFirstArgument, "");

		if (_type.isImplicitlyConvertibleTo(*withBoundFirstArgument->selfType()))
			if (seenFunctions.insert(std::make_pair(*_name, &_function)).second)
				members.emplace_back(&_function, withBoundFirstArgument, *_name);
	};

	for (UsingForDirective const* ufd: usingForDirectivesForType(_type, _scope))
		for (auto const& [identifierPath, operator_]: ufd->functionsAndOperators())
		{
			if (operator_.has_value())
				// Functions used to define operators are not automatically attached to the type.
				// I.e. `using {f, f as +} for T` allows `T x; x.f()` but `using {f as +} for T` does not.
				continue;

			solAssert(identifierPath);
			Declaration const* declaration = identifierPath->annotation().referencedDeclaration;
			solAssert(declaration);

			if (ContractDefinition const* library = dynamic_cast<ContractDefinition const*>(declaration))
			{
				solAssert(library->isLibrary());
				for (FunctionDefinition const* function: library->definedFunctions())
				{
					if (!function->isOrdinary() || !function->isVisibleAsLibraryMember() || function->parameters().empty())
						continue;
					addFunction(*function);
				}
			}
			else
				addFunction(
					dynamic_cast<FunctionDefinition const&>(*declaration),
					identifierPath->path().back()
				);
		}

	return members;
}

std::string AddressType::richIdentifier() const
{
	return "t_address";
}

BoolResult AddressType::isImplicitlyConvertibleTo(Type const& _convertTo) const
{
	if (Type::isImplicitlyConvertibleTo(_convertTo))
		return true;

	return _convertTo.category() == category();
}

BoolResult AddressType::isExplicitlyConvertibleTo(Type const& _convertTo) const
{
	if ((_convertTo.category() == category()) || isImplicitlyConvertibleTo(_convertTo))
		return true;
	else if (dynamic_cast<ContractType const*>(&_convertTo))
		return true;

	return false;
}

std::string AddressType::toString(bool) const
{
	return "address";
}

std::string AddressType::canonicalName() const
{
	return "address";
}

u256 AddressType::literalValue(Literal const* _literal) const
{
	solAssert(_literal, "");
	solAssert(_literal->value().substr(0, 2) == "0x", "");
	return u256(_literal->valueWithoutUnderscores());
}

TypeResult AddressType::unaryOperatorResult(Token _operator) const
{
	return _operator == Token::Delete ? TypeProvider::emptyTuple() : nullptr;
}


TypeResult AddressType::binaryOperatorResult(Token _operator, Type const* _other) const
{
	if (!TokenTraits::isCompareOp(_operator))
		return TypeResult::err("Arithmetic operations on addresses are not supported. Convert to integer first before using them.");

	return Type::commonType(this, _other);
}

bool AddressType::operator==(Type const& _other) const
{
	return _other.category() == category();
}

MemberList::MemberMap AddressType::nativeMembers(ASTNode const*) const
{
	MemberList::MemberMap members = {
		{"balance", TypeProvider::coins()},
		{"currencies", TypeProvider::extraCurrencyCollection()},
		{"wid", TypeProvider::integer(8, IntegerType::Modifier::Signed)},
		{"value", TypeProvider::uint256()},
		{"isStdZero", TypeProvider::function(strings(), strings{"bool"}, FunctionType::Kind::AddressIsZero, StateMutability::Pure)},
		{"isNone", TypeProvider::function(strings(), strings{"bool"}, FunctionType::Kind::AddressIsZero, StateMutability::Pure)},
		{"isExternZero", TypeProvider::function(strings(), strings{"bool"}, FunctionType::Kind::AddressIsZero, StateMutability::Pure)}
	};
	members.emplace_back("unpack", TypeProvider::function(
			TypePointers{},
			TypePointers{TypeProvider::integer(32, IntegerType::Modifier::Signed), TypeProvider::uint256()},
			strings{},
			strings{std::string(), std::string()},
			FunctionType::Kind::AddressUnpack,
			StateMutability::Pure
	));
	members.emplace_back("getType", TypeProvider::function(
			TypePointers{},
			TypePointers{TypeProvider::uint(8)},
			strings{},
			strings{std::string()},
			FunctionType::Kind::AddressType,
			StateMutability::Pure
	));
	members.emplace_back("isStdAddrWithoutAnyCast", TypeProvider::function(
			TypePointers{},
			TypePointers{TypeProvider::boolean()},
			strings{},
			strings{std::string()},
			FunctionType::Kind::AddressIsStdAddrWithoutAnyCast,
			StateMutability::Pure
	));
	members.emplace_back("transfer", TypeProvider::function(
			{
				TypeProvider::coins(),
				TypeProvider::boolean(),
				TypeProvider::uint(16),
				TypeProvider::tvmcell(),
				TypeProvider::extraCurrencyCollection(),
				TypeProvider::tvmcell(),
			},
			{},
			{"value", "bounce", "flag", "body", "currencies", "stateInit"},
			{},
			FunctionType::Kind::AddressTransfer,
			StateMutability::Pure,
			nullptr,
			FunctionType::Options::withArbitraryParameters()
	));
	return members;
}

namespace
{

bool isValidShiftAndAmountType(Token _operator, Type const& _shiftAmountType)
{
	// Disable >>> here.
	if (_operator == Token::SHR)
		return false;
	else if (IntegerType const* otherInt = dynamic_cast<decltype(otherInt)>(&_shiftAmountType))
		return !otherInt->isSigned();
	else if (RationalNumberType const* otherRat = dynamic_cast<decltype(otherRat)>(&_shiftAmountType))
		return !otherRat->isFractional() && otherRat->integerType() && !otherRat->integerType()->isSigned();
	else
		return false;
}

// Same as `isValidShiftAndAmountType` but we check whether shiftAmount <= 1023 bits
bool isValidShiftAndAmountTypeForQuite(Token _operator, Type const& _shiftAmountType)
{
	// Disable >>> here.
	if (_operator == Token::SHR)
		return false;
	else if (IntegerType const* otherInt = dynamic_cast<decltype(otherInt)>(&_shiftAmountType))
		return !otherInt->isSigned() && otherInt->numBits() <= 10;
	else if (QIntegerType const* otherQInt = dynamic_cast<decltype(otherQInt)>(&_shiftAmountType))
		return !otherQInt->asIntegerType()->isSigned() && otherQInt->asIntegerType()->numBits() <= 10;
	else if (RationalNumberType const* otherRat = dynamic_cast<decltype(otherRat)>(&_shiftAmountType))
		return !otherRat->isFractional() && otherRat->integerType() && !otherRat->integerType()->isSigned() &&
			 otherRat->value2() <= 1023;
	else
		return false;
}

}

IntegerType::IntegerType(unsigned _bits, IntegerType::Modifier _modifier):
	m_bits(_bits), m_modifier(_modifier)
{
	if (_bits == 257 && _modifier == IntegerType::Modifier::Signed) {

	} else {
		solAssert(
				m_bits > 0 && m_bits <= 256,
				"Invalid bit number for integer type: " + util::toString(m_bits)
		);
	}
}

std::string IntegerType::richIdentifier() const
{
	return "t_" + std::string(isSigned() ? "" : "u") + "int" + std::to_string(numBits());
}

BoolResult IntegerType::isImplicitlyConvertibleTo(Type const& _convertTo) const
{
	if (Type::isImplicitlyConvertibleTo(_convertTo))
		return true;

	if (_convertTo.category() == Category::VarInteger)
	{
		IntegerType const& convertTo = dynamic_cast<VarIntegerType const&>(_convertTo).asIntegerType();
		return maxValue() <= convertTo.maxValue() && minValue() >= convertTo.minValue();
	}
	else if (_convertTo.category() == Category::QInteger)
	{
		IntegerType const& convertTo = *dynamic_cast<QIntegerType const&>(_convertTo).asIntegerType();
		return maxValue() <= convertTo.maxValue() && minValue() >= convertTo.minValue();
	}
	else if (_convertTo.category() == category())
	{
		IntegerType const& convertTo = dynamic_cast<IntegerType const&>(_convertTo);
		return maxValue() <= convertTo.maxValue() && minValue() >= convertTo.minValue();
	}
	else if (_convertTo.category() == Category::FixedPoint)
	{
		FixedPointType const& convertTo = dynamic_cast<FixedPointType const&>(_convertTo);
		return maxValue() <= convertTo.maxIntegerValue() && minValue() >= convertTo.minIntegerValue();
	}
	else if (_convertTo.category() == Category::Function)
	{
		auto convertTo = dynamic_cast<FunctionType const*>(&_convertTo);
		if (convertTo->kind() == FunctionType::Kind::Internal) {
			return true;
		}
		return false;
	}
	else
		return false;
}

BoolResult IntegerType::isExplicitlyConvertibleTo(Type const& _convertTo) const
{
	if (isImplicitlyConvertibleTo(_convertTo))
		return true;

	Type::Category const category = _convertTo.category();
	if (category == Type::Category::Integer ||
		category == Type::Category::VarInteger ||
		category == Type::Category::Enum ||
		category == Type::Category::FixedPoint
	)
		return true;
	else if (dynamic_cast<AddressType const*>(&_convertTo) || dynamic_cast<ContractType const*>(&_convertTo))
		return !isSigned();
	else if (auto fixedBytesType = dynamic_cast<FixedBytesType const*>(&_convertTo))
		return (!isSigned() && (numBits() == fixedBytesType->numBytes() * 8));

	return false;
}

TypeResult IntegerType::unaryOperatorResult(Token _operator) const
{
	// "delete" is ok for all integer types
	if (_operator == Token::Delete)
		return TypeResult{TypeProvider::emptyTuple()};
	// unary negation only on signed types
	else if (_operator == Token::Sub)
		return isSigned() ? TypeResult{this} : TypeResult::err("Unary negation is only allowed for signed integers.");
	else if (_operator == Token::Inc || _operator == Token::Dec || _operator == Token::BitNot)
		return TypeResult{this};
	else
		return TypeResult::err("");
}

bool IntegerType::operator==(Type const& _other) const
{
	if (_other.category() != category())
		return false;
	IntegerType const& other = dynamic_cast<IntegerType const&>(_other);
	return other.m_bits == m_bits && other.m_modifier == m_modifier;
}

std::string IntegerType::toString(bool) const
{
	std::string prefix = isSigned() ? "int" : "uint";
	return prefix + util::toString(m_bits);
}

MemberList::MemberMap IntegerType::nativeMembers(ASTNode const*) const {
	MemberList::MemberMap members = {
		{"cast", TypeProvider::function(
			TypePointers{},
			TypePointers{},
			strings{},
			strings{},
			FunctionType::Kind::IntCast,
			StateMutability::Pure,
			nullptr, FunctionType::Options::withArbitraryParameters()
		)}
	};
	return members;
}

u256 IntegerType::min() const
{
	if (isSigned())
		return s2u(s256(minValue()));
	else
		return u256(minValue());
}

u256 IntegerType::max() const
{
	if (isSigned())
		return s2u(s256(maxValue()));
	else
		return u256(maxValue());
}

bigint IntegerType::minValue() const
{
	if (isSigned())
		return -(bigint(1) << (m_bits - 1));
	else
		return bigint(0);
}

bigint IntegerType::maxValue() const
{
	if (isSigned())
		return (bigint(1) << (m_bits - 1)) - 1;
	else
		return (bigint(1) << m_bits) - 1;
}

TypeResult IntegerType::binaryOperatorResult(Token _operator, Type const* _other) const
{
	if (
		_other->category() != Category::RationalNumber &&
		_other->category() != Category::FixedPoint &&
		_other->category() != Category::VarInteger &&
		_other->category() != Category::QInteger &&
		_other->category() != category()
	)
		return nullptr;
	if (TokenTraits::isShiftOp(_operator))
	{
		// Shifts are not symmetric with respect to the type
		if (isValidShiftAndAmountType(_operator, *_other))
			return this;
		else
			return nullptr;
	}
	else if (Token::Exp == _operator)
	{
		if (auto otherIntType = dynamic_cast<IntegerType const*>(_other))
		{
			if (otherIntType->isSigned())
				return TypeResult::err("Exponentiation power is not allowed to be a signed integer type.");
		}
		else if (dynamic_cast<FixedPointType const*>(_other))
			return nullptr;
		else if (auto rationalNumberType = dynamic_cast<RationalNumberType const*>(_other))
		{
			if (rationalNumberType->isFractional())
				return TypeResult::err("Exponent is fractional.");
			if (!rationalNumberType->integerType())
				return TypeResult::err("Exponent too large.");
			if (rationalNumberType->isNegative())
				return TypeResult::err("Exponentiation power is not allowed to be a negative integer literal.");
		}
		return this;
	}

	auto commonType = Type::commonType(this, _other); //might be an integer or fixed point
	if (!commonType)
		return nullptr;

	// All integer types can be compared
	if (TokenTraits::isCompareOp(_operator))
		return commonType;
	if (TokenTraits::isBooleanOp(_operator))
		return nullptr;
	return commonType;
}

FixedPointType::FixedPointType(unsigned _totalBits, unsigned _fractionalDigits, FixedPointType::Modifier _modifier):
	m_totalBits(_totalBits), m_fractionalDigits(_fractionalDigits), m_modifier(_modifier)
{
	solAssert(
		8 <= m_totalBits && m_totalBits <= 256 && m_fractionalDigits <= 80,
		"Invalid bit number(s) for fixed type: " +
		util::toString(_totalBits) + "x" + util::toString(_fractionalDigits)
	);
}

std::string FixedPointType::richIdentifier() const
{
	return "t_" + std::string(isSigned() ? "" : "u") + "fixed" + std::to_string(m_totalBits) + "x" + std::to_string(m_fractionalDigits);
}

BoolResult FixedPointType::isImplicitlyConvertibleTo(Type const& _convertTo) const
{
	if (Type::isImplicitlyConvertibleTo(_convertTo))
		return true;

	if (_convertTo.category() == category())
	{
		FixedPointType const& convertTo = dynamic_cast<FixedPointType const&>(_convertTo);
		if (convertTo.fractionalDigits() < m_fractionalDigits)
			return BoolResult::err("Too many fractional digits.");
		if (convertTo.numBits() < m_totalBits)
			return false;
		else
			return convertTo.maxIntegerValue() >= maxIntegerValue() && convertTo.minIntegerValue() <= minIntegerValue();
	}
	return false;
}

BoolResult FixedPointType::isExplicitlyConvertibleTo(Type const& _convertTo) const
{
	return _convertTo.category() == category() ||
			_convertTo.category() == Category::Integer ||
			_convertTo.category() == Category::VarInteger;
}

TypeResult FixedPointType::unaryOperatorResult(Token _operator) const
{
	solAssert(_operator != Token::Add);

	switch (_operator)
	{
	case Token::Delete:
		// "delete" is ok for all fixed types
		return TypeResult{TypeProvider::emptyTuple()};
	case Token::Sub:
	case Token::Inc:
	case Token::Dec:
		// for fixed, we allow -, ++ and --
		return this;
	default:
		return nullptr;
	}
}

bool FixedPointType::operator==(Type const& _other) const
{
	if (_other.category() != category())
		return false;
	FixedPointType const& other = dynamic_cast<FixedPointType const&>(_other);
	return other.m_totalBits == m_totalBits && other.m_fractionalDigits == m_fractionalDigits && other.m_modifier == m_modifier;
}

std::string FixedPointType::toString(bool) const
{
	std::string prefix = isSigned() ? "fixed" : "ufixed";
	return prefix + util::toString(m_totalBits) + "x" + util::toString(m_fractionalDigits);
}

bigint FixedPointType::maxIntegerValue() const
{
	bigint maxValue = (bigint(1) << (m_totalBits - (isSigned() ? 1 : 0))) - 1;
	return maxValue / boost::multiprecision::pow(bigint(10), m_fractionalDigits);
}

bigint FixedPointType::minIntegerValue() const
{
	if (isSigned())
	{
		bigint minValue = -(bigint(1) << (m_totalBits - (isSigned() ? 1 : 0)));
		return minValue / boost::multiprecision::pow(bigint(10), m_fractionalDigits);
	}
	else
		return bigint(0);
}

TypeResult FixedPointType::binaryOperatorResult(Token _operator, Type const* _other) const
{
	auto commonType = Type::commonType(this, _other);

	if (!commonType)
		return nullptr;

	// All fixed types can be compared
	if (TokenTraits::isCompareOp(_operator))
		return commonType;
	if (TokenTraits::isBitOp(_operator) || TokenTraits::isBooleanOp(_operator) || _operator == Token::Exp)
		return nullptr;
	return commonType;
}

IntegerType const* FixedPointType::asIntegerType() const
{
	return TypeProvider::integer(numBits(), isSigned() ? IntegerType::Modifier::Signed : IntegerType::Modifier::Unsigned);
}

std::tuple<bool, rational> RationalNumberType::parseRational(std::string const& _value)
{
	rational value;
	try
	{
		auto radixPoint = find(_value.begin(), _value.end(), '.');

		if (radixPoint != _value.end())
		{
			if (
				!all_of(radixPoint + 1, _value.end(), util::isDigit) ||
				!all_of(_value.begin(), radixPoint, util::isDigit)
			)
				return std::make_tuple(false, rational(0));

			// Only decimal notation allowed here, leading zeros would switch to octal.
			auto fractionalBegin = find_if_not(
				radixPoint + 1,
				_value.end(),
				[](char const& a) { return a == '0'; }
			);

			rational numerator;
			rational denominator(1);

			denominator = bigint(std::string(fractionalBegin, _value.end()));
			denominator /= boost::multiprecision::pow(
				bigint(10),
				static_cast<unsigned>(distance(radixPoint + 1, _value.end()))
			);
			numerator = bigint(std::string(_value.begin(), radixPoint));
			value = numerator + denominator;
		}
		else
			value = bigint(_value);
		return std::make_tuple(true, value);
	}
	catch (...)
	{
		return std::make_tuple(false, rational(0));
	}
}

std::tuple<bool, rational> RationalNumberType::isValidLiteral(Literal const& _literal)
{
	rational value;
	try
	{
		ASTString valueString = _literal.valueWithoutUnderscores();

		auto expPoint = find(valueString.begin(), valueString.end(), 'e');
		if (expPoint == valueString.end())
			expPoint = find(valueString.begin(), valueString.end(), 'E');

		if (boost::starts_with(valueString, "0x"))
		{
			// process as hex
			value = bigint(valueString);
		}
		else if (expPoint != valueString.end())
		{
			// Parse mantissa and exponent. Checks numeric limit.
			std::tuple<bool, rational> mantissa = parseRational(std::string(valueString.begin(), expPoint));

			if (!std::get<0>(mantissa))
				return std::make_tuple(false, rational(0));
			value = std::get<1>(mantissa);

			// 0E... is always zero.
			if (value == 0)
				return std::make_tuple(true, rational(0));

			bigint exp = bigint(std::string(expPoint + 1, valueString.end()));

			if (exp > std::numeric_limits<int32_t>::max() || exp < std::numeric_limits<int32_t>::min())
				return std::make_tuple(false, rational(0));

			uint32_t expAbs = bigint(abs(exp)).convert_to<uint32_t>();

			if (exp < 0)
			{
				if (!fitsPrecisionBase10(abs(value.denominator()), expAbs))
					return std::make_tuple(false, rational(0));
				value /= boost::multiprecision::pow(
					bigint(10),
					expAbs
				);
			}
			else if (exp > 0)
			{
				if (!fitsPrecisionBase10(abs(value.numerator()), expAbs))
					return std::make_tuple(false, rational(0));
				value *= boost::multiprecision::pow(
					bigint(10),
					expAbs
				);
			}
		}
		else
		{
			// parse as rational number
			std::tuple<bool, rational> tmp = parseRational(valueString);
			if (!std::get<0>(tmp))
				return tmp;
			value = std::get<1>(tmp);
		}
	}
	catch (...)
	{
		return std::make_tuple(false, rational(0));
	}
	switch (_literal.subDenomination())
	{
		case Literal::SubDenomination::None:
		case Literal::SubDenomination::Nano:
		case Literal::SubDenomination::Nanoton:
		case Literal::SubDenomination::Nanoever:
		case Literal::SubDenomination::NTon:
		case Literal::SubDenomination::Second:
			break;
		case Literal::SubDenomination::Micro:
		case Literal::SubDenomination::Microton:
		case Literal::SubDenomination::Microever:
			value *= bigint("1000");
			break;
		case Literal::SubDenomination::Milli:
		case Literal::SubDenomination::Milliton:
		case Literal::SubDenomination::Milliever:
			value *= bigint("1000000");
			break;
		case Literal::SubDenomination::Ton:
		case Literal::SubDenomination::Ever:
		case Literal::SubDenomination::SmallTon:
		case Literal::SubDenomination::SmallEver:
			value *= bigint("1000000000");
			break;
		case Literal::SubDenomination::Kiloton:
		case Literal::SubDenomination::Kiloever:
		case Literal::SubDenomination::KTon:
		case Literal::SubDenomination::KEver:
			value *= bigint("1000000000000");
			break;
		case Literal::SubDenomination::Megaton:
		case Literal::SubDenomination::Megaever:
		case Literal::SubDenomination::MTon:
		case Literal::SubDenomination::MEver:
			value *= bigint("1000000000000000");
			break;
		case Literal::SubDenomination::Gigaton:
		case Literal::SubDenomination::Gigaever:
		case Literal::SubDenomination::GTon:
		case Literal::SubDenomination::GEver:
			value *= bigint("1000000000000000000");
			break;
		case Literal::SubDenomination::Minute:
			value *= bigint("60");
			break;
		case Literal::SubDenomination::Hour:
			value *= bigint("3600");
			break;
		case Literal::SubDenomination::Day:
			value *= bigint("86400");
			break;
		case Literal::SubDenomination::Week:
			value *= bigint("604800");
			break;
		case Literal::SubDenomination::Year:
			value *= bigint("31536000");
			break;
	}


	return std::make_tuple(true, value);
}

BoolResult RationalNumberType::isImplicitlyConvertibleTo(Type const& _convertTo) const
{
	if (Type::isImplicitlyConvertibleTo(_convertTo))
		return true;

	switch (_convertTo.category())
	{
	case Category::VarInteger:
	{
		if (isFractional())
			return false;
		IntegerType const& targetType = dynamic_cast<VarIntegerType const&>(_convertTo).asIntegerType();
		return fitsIntegerType(m_value.numerator(), targetType);
	}
	case Category::Integer:
	{
		if (isFractional())
			return false;
		IntegerType const& targetType = dynamic_cast<IntegerType const&>(_convertTo);
		return fitsIntegerType(m_value.numerator(), targetType);
	}
	case Category::QInteger:
	{
		if (isFractional())
			return false;
		QIntegerType const& targetType = dynamic_cast<QIntegerType const&>(_convertTo);
		return fitsIntegerType(m_value.numerator(), *targetType.asIntegerType());
	}
	case Category::FixedPoint:
	{
		FixedPointType const& targetType = dynamic_cast<FixedPointType const&>(_convertTo);
		// Store a negative number into an unsigned.
		if (isNegative() && !targetType.isSigned())
			return false;
		if (!isFractional())
			return (targetType.minIntegerValue() <= m_value) && (m_value <= targetType.maxIntegerValue());
		rational value = m_value * pow(bigint(10), targetType.fractionalDigits());
		// Need explicit conversion since truncation will occur.
		if (value.denominator() != 1)
			return false;
		return fitsIntoBits(value.numerator(), targetType.numBits(), targetType.isSigned());
	}
	case Category::FixedBytes:
		return (m_value == rational(0)) || (m_compatibleBytesType && *m_compatibleBytesType == _convertTo);
	default:
		return false;
	}
}

BoolResult RationalNumberType::isExplicitlyConvertibleTo(Type const& _convertTo) const
{
	if (isImplicitlyConvertibleTo(_convertTo))
		return true;

	auto category = _convertTo.category();
	if (category == Category::FixedBytes)
		return false;
	else if (dynamic_cast<AddressType const*>(&_convertTo) || dynamic_cast<ContractType const*>(&_convertTo))
		return	(m_value == 0) ||
			(!isNegative() &&
			!isFractional() &&
			integerType());
	else if (category == Category::Integer)
		return false;
	else if (auto enumType = dynamic_cast<EnumType const*>(&_convertTo))
		if (isNegative() || isFractional() || m_value >= enumType->numberOfMembers())
			return false;

	Type const* mobType = mobileType();
	return (mobType && mobType->isExplicitlyConvertibleTo(_convertTo));

}

TypeResult RationalNumberType::unaryOperatorResult(Token _operator) const
{
	if (std::optional<rational> value = ConstantEvaluator::evaluateUnaryOperator(_operator, m_value))
		return TypeResult{TypeProvider::rationalNumber(*value)};
	else
		return nullptr;
}

TypeResult RationalNumberType::binaryOperatorResult(Token _operator, Type const* _other) const
{
	if (_other->category() == Category::Integer || _other->category() == Category::FixedPoint)
	{
		if (isFractional())
			return TypeResult::err("Fractional literals not supported.");
		else if (!integerType())
			return TypeResult::err("Literal too large.");

		// Shift and exp are not symmetric, so it does not make sense to swap
		// the types as below. As an exception, we always use uint here.
		if (TokenTraits::isShiftOp(_operator))
		{
			if (!isValidShiftAndAmountType(_operator, *_other))
				return nullptr;
			return isNegative() ? TypeProvider::int257() : TypeProvider::uint256();
		}
		else if (Token::Exp == _operator)
		{
			if (auto const* otherIntType = dynamic_cast<IntegerType const*>(_other))
			{
				if (otherIntType->isSigned())
					return TypeResult::err("Exponentiation power is not allowed to be a signed integer type.");
			}
			else if (dynamic_cast<FixedPointType const*>(_other))
				return TypeResult::err("Exponent is fractional.");

			return isNegative() ? TypeProvider::int257() : TypeProvider::uint256();
		}
		else
		{
			auto commonType = Type::commonType(this, _other);
			if (!commonType)
				return nullptr;
			return commonType->binaryOperatorResult(_operator, _other);
		}
	}
	else if (_other->category() != category())
		return nullptr;

	RationalNumberType const& other = dynamic_cast<RationalNumberType const&>(*_other);
	if (TokenTraits::isCompareOp(_operator))
	{
		// Since we do not have a "BoolConstantType", we have to do the actual comparison
		// at runtime and convert to mobile typse first. Such a comparison is not a very common
		// use-case and will be optimized away.
		Type const* thisMobile = mobileType();
		Type const* otherMobile = other.mobileType();
		if (!thisMobile || !otherMobile)
			return nullptr;
		return thisMobile->binaryOperatorResult(_operator, otherMobile);
	}
	else if (std::optional<rational> value = ConstantEvaluator::evaluateBinaryOperator(_operator, m_value, other.m_value))
	{
		// verify that numerator and denominator fit into 4096 bit after every operation
		if (value->numerator() != 0 && std::max(boost::multiprecision::msb(abs(value->numerator())), boost::multiprecision::msb(abs(value->denominator()))) > 4096)
			return TypeResult::err("Precision of rational constants is limited to 4096 bits.");

		return TypeResult{TypeProvider::rationalNumber(*value)};
	}
	else
		return nullptr;
}

std::string RationalNumberType::richIdentifier() const
{
	// rational seemingly will put the sign always on the numerator,
	// but let just make it deterministic here.
	bigint numerator = abs(m_value.numerator());
	bigint denominator = abs(m_value.denominator());
	if (m_value < 0)
		return "t_rational_minus_" + numerator.str() + "_by_" + denominator.str();
	else
		return "t_rational_" + numerator.str() + "_by_" + denominator.str();
}

bool RationalNumberType::operator==(Type const& _other) const
{
	if (_other.category() != category())
		return false;
	RationalNumberType const& other = dynamic_cast<RationalNumberType const&>(_other);
	return m_value == other.m_value;
}

std::string RationalNumberType::bigintToReadableString(bigint const& _num)
{
	std::string str = _num.str();
	if (str.size() > 32)
	{
		size_t omitted = str.size() - 8;
		str = str.substr(0, 4) + "...(" + std::to_string(omitted) + " digits omitted)..." + str.substr(str.size() - 4, 4);
	}
	return str;
}

std::string RationalNumberType::toString(bool) const
{
	if (!isFractional())
		return "int_const " + bigintToReadableString(m_value.numerator());

	std::string numerator = bigintToReadableString(m_value.numerator());
	std::string denominator = bigintToReadableString(m_value.denominator());
	return "rational_const " + numerator + " / " + denominator;
}

u256 RationalNumberType::literalValue(Literal const*) const
{
	// We ignore the literal and hope that the type was correctly determined to represent
	// its value.

	u256 value;
	bigint shiftedValue;

	if (!isFractional())
		shiftedValue = m_value.numerator();
	else
	{
		auto fixed = fixedPointType();
		solAssert(fixed, "Rational number cannot be represented as fixed point type.");
		unsigned fractionalDigits = fixed->fractionalDigits();
		shiftedValue = m_value.numerator() * boost::multiprecision::pow(bigint(10), fractionalDigits) / m_value.denominator();
	}

	// we ignore the literal and hope that the type was correctly determined
	solAssert(shiftedValue <= u256(-1), "Number constant too large.");
	solAssert(shiftedValue >= -(bigint(1) << 255), "Number constant too small.");

	if (m_value >= rational(0))
		value = u256(shiftedValue);
	else
		value = s2u(s256(shiftedValue));
	return value;
}

bigint RationalNumberType::value2() const {
	if (!isFractional())
		return m_value.numerator();

	bigint shiftedValue;
	auto fixed = fixedPointType();
	solAssert(fixed, "Rational number cannot be represented as fixed point type.");
	int fractionalDigits = fixed->fractionalDigits();
	shiftedValue = m_value.numerator() * boost::multiprecision::pow(bigint(10), fractionalDigits) / m_value.denominator();

	// we ignore the literal and hope that the type was correctly determined
	solAssert(shiftedValue <= u256(-1), "Number constant too large.");
	solAssert(shiftedValue >= -(bigint(1) << 255), "Number constant too small.");
	return shiftedValue;
}

Type const* RationalNumberType::mobileType() const
{
	if (!isFractional())
		return integerType();
	else
		return fixedPointType();
}

IntegerType const* RationalNumberType::integerType() const
{
	solAssert(!isFractional(), "integerType() called for fractional number.");
	bigint value = m_value.numerator();
	bool negative = (value < 0);
	if (negative) // convert to positive number of same bit requirements
		value = ((0 - value) - 1) << 1;
	if (value > u256(-1))
		return nullptr;
	else
		return TypeProvider::integer(
			std::max(numberEncodingSize(value), 1u) * 8,
			negative ? IntegerType::Modifier::Signed : IntegerType::Modifier::Unsigned
		);
}

FixedPointType const* RationalNumberType::fixedPointType() const
{
	bool negative = (m_value < 0);
	unsigned fractionalDigits = 0;
	rational value = abs(m_value); // We care about the sign later.
	rational maxValue = negative ?
		rational(bigint(1) << 255, 1):
		rational((bigint(1) << 256) - 1, 1);

	while (value * 10 <= maxValue && value.denominator() != 1 && fractionalDigits < 80)
	{
		value *= 10;
		fractionalDigits++;
	}

	if (value > maxValue)
		return nullptr;

	// This means we round towards zero for positive and negative values.
	bigint v = value.numerator() / value.denominator();

	if (negative && v != 0)
		// modify value to satisfy bit requirements for negative numbers:
		// add one bit for sign and decrement because negative numbers can be larger
		v = (v - 1) << 1;

	if (v > u256(-1))
		return nullptr;

	unsigned totalBits = std::max(numberEncodingSize(v), 1u) * 8;
	solAssert(totalBits <= 256, "");

	return TypeProvider::fixedPoint(
		totalBits, fractionalDigits,
		negative ? FixedPointType::Modifier::Signed : FixedPointType::Modifier::Unsigned
	);
}

StringLiteralType::StringLiteralType(Literal const& _literal):
	m_value(_literal.value())
{
}

StringLiteralType::StringLiteralType(std::string _value):
	m_value{std::move(_value)}
{
}

BoolResult StringLiteralType::isImplicitlyConvertibleTo(Type const& _convertTo) const
{
	if (Type::isImplicitlyConvertibleTo(_convertTo))
		return true;

	if (auto fixedBytes = dynamic_cast<FixedBytesType const*>(&_convertTo))
	{
		if (static_cast<size_t>(fixedBytes->numBytes()) < m_value.size())
			return BoolResult::err("Literal is larger than the type.");
		return true;
	}
	else if (auto arrayType = dynamic_cast<ArrayType const*>(&_convertTo))
	{
		size_t invalidSequence;
		if (arrayType->isString() && !util::validateUTF8(value(), invalidSequence))
			return BoolResult::err(
				"Contains invalid UTF-8 sequence at position " +
				util::toString(invalidSequence) +
				"."
			);
		return
			arrayType->isByteArrayOrString();
	}
	else if (_convertTo.category() == Type::Category::TvmSlice)
	{
		size_t invalidSequence{};
		if (!util::validateSlice(value(), invalidSequence))
			return BoolResult::err(
				"Contains invalid slice character at position " +
				util::toString(invalidSequence) +
				"."
			);
		else {
			int bitLength = StrUtils::toBitString("x" + value()).size();
			bool fitToCell = bitLength <= 1023;
			if (!fitToCell) {
				return BoolResult::err(
					"String literal is too long: " + std::to_string(bitLength) + " bits."
					" It can not be fitted to the cell. Maximum allowed bit length is 1023 bits."
				);
			}
		}

		return true;
	}
	else
		return false;
}

std::string StringLiteralType::richIdentifier() const
{
	// Since we have to return a valid identifier and the std::string itself may contain
	// anything, we hash it.
	return "t_stringliteral_" + util::toHex(util::keccak256(m_value).asBytes());
}

bool StringLiteralType::operator==(Type const& _other) const
{
	if (_other.category() != category())
		return false;
	return m_value == dynamic_cast<StringLiteralType const&>(_other).m_value;
}

std::string StringLiteralType::toString(bool) const
{
	auto isPrintableASCII = [](std::string const& s)
	{
		for (auto c: s)
		{
			if (static_cast<unsigned>(c) <= 0x1f || static_cast<unsigned>(c) >= 0x7f)
				return false;
		}
		return true;
	};

	return isPrintableASCII(m_value) ?
		("literal_string \"" + m_value + "\"") :
		("literal_string hex\"" + util::toHex(util::asBytes(m_value)) + "\"");
}

Type const* StringLiteralType::mobileType() const
{
	return TypeProvider::stringMemory();
}

TypeResult StringLiteralType::binaryOperatorResult(Token _operator, Type const *_other) const {
	if (_operator == Token::Add &&
		(_other->category() == Type::Category::FixedBytes || isStringOrStrLiteral(*_other))
	) {
		// We don't return Type::commonType() because Type::commonType(bytesN, string_literal) == bytesN
		return TypeProvider::array(true);
	}
	if (TokenTraits::isCompareOp(_operator))
		return Type::commonType(this, _other);
	return nullptr;
}

FixedBytesType::FixedBytesType(unsigned _bytes): m_bytes(_bytes)
{
	solAssert(
		m_bytes > 0 && m_bytes <= 32,
		"Invalid byte number for fixed bytes type: " + util::toString(m_bytes)
	);
}

BoolResult FixedBytesType::isImplicitlyConvertibleTo(Type const& _convertTo) const
{
	if (Type::isImplicitlyConvertibleTo(_convertTo))
		return true;

	if (_convertTo.category() != category())
		return false;
	FixedBytesType const& convertTo = dynamic_cast<FixedBytesType const&>(_convertTo);
	return convertTo.m_bytes >= m_bytes;
}

BoolResult FixedBytesType::isExplicitlyConvertibleTo(Type const& _convertTo) const
{
	if (auto arr = dynamic_cast<ArrayType const*>(&_convertTo);
		arr && arr->isByteArray())
		return true;

	if (_convertTo.category() == category())
		return true;
	else if (auto integerType = dynamic_cast<IntegerType const*>(&_convertTo))
		return (!integerType->isSigned() && integerType->numBits() == numBytes() * 8);
	else if (dynamic_cast<AddressType const*>(&_convertTo))
		return numBytes() == 32;

	return false;
}

TypeResult FixedBytesType::unaryOperatorResult(Token _operator) const
{
	// "delete" and "~" is okay for FixedBytesType
	if (_operator == Token::Delete)
		return TypeResult{TypeProvider::emptyTuple()};
	else if (_operator == Token::BitNot)
		return this;

	return nullptr;
}

TypeResult FixedBytesType::binaryOperatorResult(Token _operator, Type const* _other) const
{
	if (_operator == Token::Add && isStringOrStrLiteral(*_other))
	{
		return TypeProvider::array(true);
	}

	if (TokenTraits::isShiftOp(_operator))
	{
		if (isValidShiftAndAmountType(_operator, *_other))
			return this;
		else
			return nullptr;
	}

	auto commonType = dynamic_cast<FixedBytesType const*>(Type::commonType(this, _other));
	if (!commonType)
		return nullptr;

	// FixedBytes can be compared and have bitwise operators applied to them
	if (TokenTraits::isCompareOp(_operator) || TokenTraits::isBitOp(_operator))
		return TypeResult(commonType);

	return nullptr;
}

MemberList::MemberMap FixedBytesType::nativeMembers(ASTNode const*) const
{
	return MemberList::MemberMap{MemberList::Member{"length", TypeProvider::uint(8)}};
}

std::string FixedBytesType::richIdentifier() const
{
	return "t_bytes" + std::to_string(m_bytes);
}

bool FixedBytesType::operator==(Type const& _other) const
{
	if (_other.category() != category())
		return false;
	FixedBytesType const& other = dynamic_cast<FixedBytesType const&>(_other);
	return other.m_bytes == m_bytes;
}

u256 BoolType::literalValue(Literal const* _literal) const
{
	solAssert(_literal, "");
	if (_literal->token() == Token::TrueLiteral)
		return u256(1);
	else if (_literal->token() == Token::FalseLiteral)
		return u256(0);
	else
		solAssert(false, "Bool type constructed from non-boolean literal.");
}

BoolResult BoolType::isImplicitlyConvertibleTo(Type const& _convertTo) const {
	if (Type::isImplicitlyConvertibleTo(_convertTo))
		return true;

	if (_convertTo.category() == Type::Category::QBool)
		return true;

	return false;
}

TypeResult BoolType::unaryOperatorResult(Token _operator) const
{
	if (_operator == Token::Delete)
		return TypeProvider::emptyTuple();
	else if (_operator == Token::Not)
		return this;
	else
		return nullptr;
}

TypeResult BoolType::binaryOperatorResult(Token _operator, Type const* _other) const
{
	bool hasQBool = _other->category() == Type::Category::QBool;
	if (category() != _other->category() && !hasQBool)
		return nullptr;
	if (_operator == Token::Equal || _operator == Token::NotEqual || _operator == Token::And || _operator == Token::Or)
		return hasQBool ?
				dynamic_cast<Type const*>(TypeProvider::qBool()) :
				dynamic_cast<Type const*>(TypeProvider::boolean());
	else
		return nullptr;
}

Type const* ContractType::encodingType() const
{
	if (isSuper())
		return nullptr;

	return TypeProvider::address();
}

BoolResult ContractType::isImplicitlyConvertibleTo(Type const& _convertTo) const
{
	if (Type::isImplicitlyConvertibleTo(_convertTo))
		return true;

	if (m_super)
		return false;

	if (*this == _convertTo)
		return true;
	if (_convertTo.category() == Category::Contract)
	{
		auto const& targetContractType = dynamic_cast<ContractType const&>(_convertTo);
		if (targetContractType.isSuper())
			return false;

		auto const& bases = contractDefinition().annotation().linearizedBaseContracts;
		return find(
			bases.begin(),
			bases.end(),
			&targetContractType.contractDefinition()
		) != bases.end();
	}
	if (_convertTo.category() == Category::Address)
		return true;
	return false;
}

BoolResult ContractType::isExplicitlyConvertibleTo(Type const& _convertTo) const
{
	if (m_super)
		return false;

	if (dynamic_cast<AddressType const*>(&_convertTo))
		return true;

	return isImplicitlyConvertibleTo(_convertTo);
}

TypeResult ContractType::unaryOperatorResult(Token _operator) const
{
	if (isSuper())
		return nullptr;
	else if (_operator == Token::Delete)
		return TypeProvider::emptyTuple();
	else
		return nullptr;
}

std::vector<Type const*> CompositeType::fullDecomposition() const
{
	std::vector<Type const*> res = {this};
	std::unordered_set<std::string> seen = {richIdentifier()};
	for (size_t k = 0; k < res.size(); ++k)
		if (auto composite = dynamic_cast<CompositeType const*>(res[k]))
			for (Type const* next: composite->decomposition())
				if (seen.count(next->richIdentifier()) == 0)
				{
					seen.insert(next->richIdentifier());
					res.push_back(next);
				}
	return res;
}

TypeResult CompositeType::unaryOperatorResult(Token _operator) const {
	if (_operator != Token::Delete)
		return nullptr;
	return TypeProvider::emptyTuple();

}

ArrayType::ArrayType(bool _isString):
	CompositeType(),
	m_arrayKind(_isString ? ArrayKind::String : ArrayKind::Bytes),
	m_baseType{TypeProvider::byte()}
{
}

TypeResult ArrayType::binaryOperatorResult(Token _operator, const Type *_other) const
{
	if (isString()) {
		if (_operator == Token::Add &&
			(_other->category() == Type::Category::FixedBytes || isStringOrStrLiteral(*_other))
		) {
			return TypeProvider::array(true);
		}
		if (TokenTraits::isCompareOp(_operator)) {
			return Type::commonType(this, _other);
		}
	}
	if (isByteArray() && (_operator == Token::Equal || _operator == Token::NotEqual))
		return Type::commonType(this, _other);
	return nullptr;
}

void ArrayType::clearCache() const
{
	Type::clearCache();

	m_interfaceType.reset();
	m_interfaceType_library.reset();
}

BoolResult ArrayType::isImplicitlyConvertibleTo(Type const& _convertTo) const
{
	if (Type::isImplicitlyConvertibleTo(_convertTo))
		return true;

	if (_convertTo.category() != category())
		return false;
	auto& convertTo = dynamic_cast<ArrayType const&>(_convertTo);
	if (isByteArrayOrString() && convertTo.isByteArrayOrString())
		return true;
	if (isByteArray() ^ convertTo.isByteArray())
		return false;
	Type const* t0 = baseType();
	Type const* t1 = convertTo.baseType();
	while (dynamic_cast<ArrayType const*>(t0) && dynamic_cast<ArrayType const*>(t1)) {
		t0 = dynamic_cast<ArrayType const*>(t0)->baseType();
		t1 = dynamic_cast<ArrayType const*>(t1)->baseType();
	}
	return *t0 == *t1;
}

BoolResult ArrayType::isExplicitlyConvertibleTo(Type const& _convertTo) const
{
	if (isImplicitlyConvertibleTo(_convertTo))
		return true;

	if (isByteArrayOrString() && _convertTo.category() == Category::TvmSlice)
		return true;

	if (isByteArray() && _convertTo.category() == Category::FixedBytes)
		return true;

	// allow conversion bytes <-> std::string and bytes -> bytesNN
	if (_convertTo.category() != category())
		return isByteArrayOrString() && _convertTo.category() == Type::Category::FixedBytes;
	auto& convertTo = dynamic_cast<ArrayType const&>(_convertTo);
	if (!isByteArrayOrString() || !convertTo.isByteArrayOrString())
		return false;
	return true;
}

std::string ArrayType::richIdentifier() const
{
	std::string id;
	if (isString())
		id = "t_string";
	else if (isByteArrayOrString())
		id = "t_bytes";
	else
	{
		id = "t_array";
		id += identifierList(baseType());
		if (isDynamicallySized())
			id += "dyn";
		else
			id += length().str();
	}

	return id;
}

bool ArrayType::operator==(Type const& _other) const
{
	if (_other.category() != category())
		return false;
	ArrayType const& other = dynamic_cast<ArrayType const&>(_other);
	if (
		other.isByteArray() != isByteArray() ||
		other.isString() != isString() ||
		other.isDynamicallySized() != isDynamicallySized()
	)
		return false;
	if (*other.baseType() != *baseType())
		return false;
	return isDynamicallySized() || length() == other.length();
}

bigint ArrayType::unlimitedStaticCalldataSize(bool _padded) const
{
	solAssert(!isDynamicallySized(), "");
	bigint size = bigint(length()) * calldataStride();
	if (_padded)
		size = ((size + 31) / 32) * 32;
	return size;
}

unsigned ArrayType::calldataEncodedSize(bool _padded) const
{
	solAssert(!isDynamicallyEncoded(), "");
	bigint size = unlimitedStaticCalldataSize(_padded);
	solAssert(size <= std::numeric_limits<unsigned>::max(), "Array size does not fit unsigned.");
	return unsigned(size);
}

unsigned ArrayType::calldataEncodedTailSize() const
{
	solAssert(isDynamicallyEncoded(), "");
	if (isDynamicallySized())
		// We do not know the dynamic length itself, but at least the uint256 containing the
		// length must still be present.
		return 32;
	bigint size = unlimitedStaticCalldataSize(false);
	solAssert(size <= std::numeric_limits<unsigned>::max(), "Array size does not fit unsigned.");
	return unsigned(size);
}

bool ArrayType::isDynamicallyEncoded() const
{
	return isDynamicallySized() || baseType()->isDynamicallyEncoded();
}

bigint ArrayType::storageSizeUpperBound() const
{
	if (isDynamicallySized())
		return 1;
	else
		return length() * baseType()->storageSizeUpperBound();
}

u256 ArrayType::storageSize() const
{
	if (isDynamicallySized())
		return 1;

	bigint size;
	unsigned baseBytes = baseType()->storageBytes();
	if (baseBytes == 0)
		size = 1;
	else if (baseBytes < 32)
	{
		unsigned itemsPerSlot = 32 / baseBytes;
		size = (bigint(length()) + (itemsPerSlot - 1)) / itemsPerSlot;
	}
	else
		size = bigint(length()) * baseType()->storageSize();
	solAssert(size < bigint(1) << 256, "Array too large for storage.");
	return std::max<u256>(1, u256(size));
}

std::vector<std::tuple<std::string, Type const*>> ArrayType::makeStackItems() const
{
	return {std::make_tuple("slot", TypeProvider::uint256())};
}

std::string ArrayType::toString(bool _withoutDataLocation) const
{
	std::string ret;
	if (isString())
		ret = "string";
	else if (isByteArrayOrString())
		ret = "bytes";
	else
	{
		ret = baseType()->toString(_withoutDataLocation) + "[";
		if (!isDynamicallySized())
			ret += length().str();
		ret += "]";
	}
	return ret;
}

std::string ArrayType::humanReadableName() const
{
	std::string ret;
	if (isString())
		ret = "string";
	else if (isByteArrayOrString())
		ret = "bytes";
	else
	{
		ret = baseType()->toString(true) + "[";
		if (!isDynamicallySized())
			ret += length().str();
		ret += "]";
	}
	return ret;
}

std::string ArrayType::canonicalName() const
{
	std::string ret;
	if (isString())
		ret = "string";
	else if (isByteArrayOrString())
		ret = "bytes";
	else
	{
		ret = baseType()->canonicalName() + "[";
		if (!isDynamicallySized())
			ret += length().str();
		ret += "]";
	}
	return ret;
}

std::string ArrayType::signatureInExternalFunction(bool _structsByName) const
{
	if (isByteArrayOrString())
		return canonicalName();
	else
	{
		solAssert(baseType(), "");
		return
			baseType()->signatureInExternalFunction(_structsByName) +
			"[" +
			(isDynamicallySized() ? "" : length().str()) +
			"]";
	}
}

MemberList::MemberMap ArrayType::nativeMembers(ASTNode const*) const
{
	MemberList::MemberMap members;

	members.emplace_back("empty", TypeProvider::function(
			{},
			{TypeProvider::boolean()},
			{},
			{{}},
			FunctionType::Kind::ArrayEmpty,
			StateMutability::Pure
	));

	if (isByteArrayOrString())
	{
		if (isByteArray())
			members.emplace_back("toSlice", TypeProvider::function(
				TypePointers{},
				TypePointers{TypeProvider::tvmslice()},
				strings{},
				strings{{}},
				FunctionType::Kind::ByteToSlice,
				StateMutability::Pure
			));
		else
			members.emplace_back("toSlice", TypeProvider::function(
				TypePointers{},
				TypePointers{TypeProvider::tvmslice()},
				strings{},
				strings{{}},
				FunctionType::Kind::StringToSlice,
				StateMutability::Pure
			));
		members.emplace_back("dataSize", TypeProvider::function(
				{TypeProvider::uint256()},
				{TypeProvider::uint256(), TypeProvider::uint256(), TypeProvider::uint256()},
				{{}},
				{{}, {}, {}},
				FunctionType::Kind::TVMDataSize,
				StateMutability::Pure
		));
		members.emplace_back("dataSizeQ", TypeProvider::function(
			{TypeProvider::uint256()},
			{TypeProvider::optional(TypeProvider::tuple({TypeProvider::uint256(), TypeProvider::uint256(), TypeProvider::uint256()}))},
			{{}},
			{{}},
			FunctionType::Kind::TVMDataSize,
			StateMutability::Pure
		));
		members.emplace_back("append", TypeProvider::function(
				TypePointers{isString() ? TypeProvider::stringMemory() : TypeProvider::bytesMemory()},
				TypePointers{},
				strings{std::string("tail")},
				strings{},
				FunctionType::Kind::StringMethod,
				StateMutability::Pure
		));
	}

	if (!isString())
	{
		members.emplace_back("length", TypeProvider::uint256());
		members.emplace_back("push", TypeProvider::function(
			TypePointers{},
			TypePointers{},
			strings{},
			strings{},
			isByteArray() ? FunctionType::Kind::ByteArrayPush : FunctionType::Kind::ArrayPush,
			StateMutability::Pure
		));
		members.emplace_back("push", TypeProvider::function(
			TypePointers{baseType()},
			TypePointers{},
			strings{std::string()},
			strings{},
			isByteArray() ? FunctionType::Kind::ByteArrayPush : FunctionType::Kind::ArrayPush,
			StateMutability::Pure
		));
		members.emplace_back("pop", TypeProvider::function(
			TypePointers{},
			TypePointers{},
			strings{},
			strings{},
			FunctionType::Kind::ArrayPop,
			StateMutability::Pure
		));
		// TODO DELETE UNCOMMENT?
//		members.emplace_back("push", TypeProvider::function(
//			TypePointers{thisAsPointer},
//			TypePointers{baseType()},
//			strings{std::string()},
//			strings{std::string()},
//			FunctionType::Kind::ArrayPush
//		)->withBoundFirstArgument());
//		members.emplace_back("push", TypeProvider::function(
//			TypePointers{thisAsPointer, baseType()},
//			TypePointers{},
//			strings{std::string(),std::string()},
//			strings{},
//			FunctionType::Kind::ArrayPush
//		)->withBoundFirstArgument());
//		members.emplace_back("pop", TypeProvider::function(
//			TypePointers{thisAsPointer},
//			TypePointers{},
//			strings{std::string()},
//			strings{},
//			FunctionType::Kind::ArrayPop
//		)->withBoundFirstArgument());
	} else {
		members.emplace_back("substr", TypeProvider::function(
			TypePointers{TypeProvider::uint256()},
			TypePointers{TypeProvider::stringMemory()},
			strings{std::string("from")},
			strings{std::string("substr")},
			FunctionType::Kind::StringSubstr,
			StateMutability::Pure
		));
		members.emplace_back("substr", TypeProvider::function(
			TypePointers{TypeProvider::uint256(), TypeProvider::uint256()},
			TypePointers{TypeProvider::stringMemory()},
			strings{std::string("from"), "to"},
			strings{std::string("substr")},
			FunctionType::Kind::StringSubstr,
			StateMutability::Pure
		));
		members.emplace_back("byteLength", TypeProvider::function(
			TypePointers{},
			TypePointers{TypeProvider::uint(32)},
			strings{},
			strings{std::string("byteLength")},
			FunctionType::Kind::StringMethod,
			StateMutability::Pure
		));
		for (const std::string name : {"find", "findLast"}) {
			members.emplace_back(name.c_str(), TypeProvider::function(
				TypePointers{TypeProvider::fixedBytes(1)},
				TypePointers{TypeProvider::optional(TypeProvider::uint(32))},
				strings{std::string("symbol")},
				strings{std::string("pos")},
				FunctionType::Kind::StringMethod,
				StateMutability::Pure
			));
		}
		members.emplace_back("find", TypeProvider::function(
			TypePointers{TypeProvider::stringMemory()},
			TypePointers{TypeProvider::optional(TypeProvider::uint(32))},
			strings{std::string("substr")},
			strings{std::string("pos")},
			FunctionType::Kind::StringMethod,
			StateMutability::Pure
		));
		for (auto const&[name, funType] : std::vector<std::pair<std::string, FunctionType::Kind>>{
			{"toLowerCase", FunctionType::Kind::StringMethod},
			{"toUpperCase", FunctionType::Kind::StringMethod},
		})
			members.emplace_back(name.c_str(), TypeProvider::function(
				{},
				{TypeProvider::stringMemory()},
				{},
				{{}},
				funType,
				StateMutability::Pure
		));
	}
	return members;
}

static void appendMapMethods(MemberList::MemberMap& members, Type const* keyType, Type const* valueType, Type const* realKeyType) {
	members.emplace_back("at", TypeProvider::function(
		TypePointers{keyType},
		TypePointers{valueType},
		{{}},
		{{}},
		FunctionType::Kind::MappingAt,
		StateMutability::Pure
	));


	for (const std::string name : {"min", "max"}) {
		members.emplace_back(name.c_str(), TypeProvider::function(
				TypePointers{},
				TypePointers{},
				strings{},
				strings{},
				FunctionType::Kind::MappingGetMinMax,
				StateMutability::Pure
		));
	}
	for (const std::string name : {"delMin", "delMax"}) {
		members.emplace_back(name.c_str(), TypeProvider::function(
				TypePointers{},
				TypePointers{},
				strings{},
				strings{},
				FunctionType::Kind::MappingDelMinOrMax,
				StateMutability::Pure
		));
	}
	for (const std::string name : {"next", "prev", "nextOrEq", "prevOrEq"}) {
		members.emplace_back(name.c_str(), TypeProvider::function(
				TypePointers{},
				TypePointers{},
				strings{},
				strings{},
				FunctionType::Kind::MappingGetNextKey,
				StateMutability::Pure,
				nullptr,
				FunctionType::Options::withArbitraryParameters()
		));
	}
	members.emplace_back("keys", TypeProvider::function(
			{},
			{TypeProvider::array(realKeyType)},
			{},
			{{}},
			FunctionType::Kind::MappingKeys,
			StateMutability::Pure
	));
	members.emplace_back("values", TypeProvider::function(
			{},
			{TypeProvider::array(valueType)},
			{},
			{{}},
			FunctionType::Kind::MappingValues,
			StateMutability::Pure
	));
	for (const std::string name : {"fetch", "getDel"}) {
		members.emplace_back(
			name.c_str(),
			TypeProvider::function(
				TypePointers{keyType},
				TypePointers{TypeProvider::optional(valueType)},
				strings{std::string{}},
				strings{std::string{}},
				FunctionType::Kind::MappingFetch,
				StateMutability::Pure
			)
		);
	}
	members.emplace_back("exists", TypeProvider::function(
			TypePointers{keyType},
			TypePointers{TypeProvider::boolean()},
			strings{std::string()},
			strings{std::string()},
			FunctionType::Kind::MappingExists,
			StateMutability::Pure
	));
	members.emplace_back("empty", TypeProvider::function(
			TypePointers{},
			TypePointers{TypeProvider::boolean()},
			strings{},
			strings{std::string()},
			FunctionType::Kind::MappingEmpty,
			StateMutability::Pure
	));
	for (const std::string name : {"replace", "add"}) {
		members.emplace_back(name.c_str(), TypeProvider::function(
				TypePointers{keyType, valueType},
				TypePointers{TypeProvider::boolean()},
				strings{std::string(), std::string()},
				strings{std::string()},
				FunctionType::Kind::MappingReplaceOrAdd,
				StateMutability::Pure
		));
	}
	for (const std::string name : {"getSet", "getAdd", "getReplace"}) {
		members.emplace_back(name.c_str(), TypeProvider::function(
				TypePointers{keyType, valueType},
				TypePointers{TypeProvider::optional(valueType)},
				strings{std::string(), std::string()},
				strings{std::string()},
				FunctionType::Kind::MappingGetSet,
				StateMutability::Pure
		));
	}
}

MemberList::MemberMap MappingType::nativeMembers(ASTNode const*) const
{
	MemberList::MemberMap members;
	appendMapMethods(members, keyType(), valueType(), realKeyType());
	return members;
}

Type const* ArrayType::encodingType() const
{
	return this;
}

Type const* ArrayType::decodingType() const
{
	return this;
}

TypeResult ArrayType::interfaceType(bool) const
{
	TypeResult result{nullptr};
	TypeResult baseInterfaceType = m_baseType->interfaceType(false);

	if (!baseInterfaceType.get())
	{
		solAssert(!baseInterfaceType.message().empty(), "Expected detailed error message!");
		result = baseInterfaceType;
	}
	else if (m_arrayKind != ArrayKind::Ordinary)
		result = this;
	else if (isDynamicallySized())
		result = TypeProvider::array(baseInterfaceType);
	else
		result = TypeProvider::array(baseInterfaceType, m_length);

	m_interfaceType = result;

	return result;
}

Type const* ArrayType::finalBaseType(bool _breakIfDynamicArrayType) const
{
	Type const* finalBaseType = this;

	while (auto arrayType = dynamic_cast<ArrayType const*>(finalBaseType))
	{
		if (_breakIfDynamicArrayType && arrayType->isDynamicallySized())
			break;
		finalBaseType = arrayType->baseType();
	}

	return finalBaseType;
}

u256 ArrayType::memoryDataSize() const
{
	solAssert(!isDynamicallySized(), "");
	solAssert(!isByteArrayOrString(), "");
	bigint size = bigint(m_length) * m_baseType->memoryHeadSize();
	solAssert(size <= std::numeric_limits<u256>::max(), "Array size does not fit u256.");
	return u256(size);
}

BoolResult ArraySliceType::isImplicitlyConvertibleTo(Type const& _other) const
{
	if (Type::isImplicitlyConvertibleTo(_other)) {
		return true;
	}

	if (m_arrayType.isDynamicallySized() && m_arrayType == _other)
		return true;
	return (*this) == _other;
}

BoolResult ArraySliceType::isExplicitlyConvertibleTo(Type const& _convertTo) const
{
	return
		isImplicitlyConvertibleTo(_convertTo) ||
		m_arrayType.isExplicitlyConvertibleTo(_convertTo);
}

std::string ArraySliceType::richIdentifier() const
{
	return m_arrayType.richIdentifier() + "_slice";
}

bool ArraySliceType::operator==(Type const& _other) const
{
	if (auto const* other = dynamic_cast<ArraySliceType const*>(&_other))
		return m_arrayType == other->m_arrayType;
	return false;
}

std::string ArraySliceType::toString(bool _withoutDataLocation) const
{
	return m_arrayType.toString(_withoutDataLocation) + " slice";
}

std::string ArraySliceType::humanReadableName() const
{
	return m_arrayType.humanReadableName() + " slice";
}

Type const* ArraySliceType::mobileType() const
{
	if (
		m_arrayType.isDynamicallySized() &&
		!m_arrayType.baseType()->isDynamicallyEncoded()
	)
		return &m_arrayType;
	else
		return this;
}


std::vector<std::tuple<std::string, Type const*>> ArraySliceType::makeStackItems() const
{
	return {{"offset", TypeProvider::uint256()}, {"length", TypeProvider::uint256()}};
}

std::string ContractType::richIdentifier() const
{
	return (m_super ? "t_super" : "t_contract") + parenthesizeUserIdentifier(m_contract.name()) + std::to_string(m_contract.id());
}

bool ContractType::operator==(Type const& _other) const
{
	if (_other.category() != category())
		return false;
	ContractType const& other = dynamic_cast<ContractType const&>(_other);
	return other.m_contract == m_contract && other.m_super == m_super;
}

std::string ContractType::toString(bool) const
{
	return
		std::string(m_contract.isLibrary() ? "library " : "contract ") +
		std::string(m_super ? "super " : "") +
		m_contract.name();
}

std::string ContractType::canonicalName() const
{
	return *m_contract.annotation().canonicalName;
}

MemberList::MemberMap ContractType::nativeMembers(ASTNode const*) const
{
	MemberList::MemberMap members;
	solAssert(!m_super, "");
	if (!m_contract.isLibrary())
		for (auto const& it: m_contract.interfaceFunctions())
			members.emplace_back(
				&it.second->declaration(),
				it.second->asExternallyCallableFunction(m_contract.isLibrary())
			);

	return members;
}

FunctionType const* ContractType::newExpressionType() const
{
	if (!m_constructorType)
		m_constructorType = FunctionType::newExpressionType(m_contract);
	return m_constructorType;
}

std::vector<std::tuple<VariableDeclaration const*, u256, unsigned>> ContractType::stateVariables() const
{
	std::vector<VariableDeclaration const*> variables;
	for (ContractDefinition const* contract: m_contract.annotation().linearizedBaseContracts | ranges::views::reverse)
		for (VariableDeclaration const* variable: contract->stateVariables())
			if (!(variable->isConstant() || variable->immutable()))
				variables.push_back(variable);
	TypePointers types;
	for (auto variable: variables)
		types.push_back(variable->annotation().type);
	StorageOffsets offsets;
	offsets.computeOffsets(types);

	std::vector<std::tuple<VariableDeclaration const*, u256, unsigned>> variablesAndOffsets;
	for (size_t index = 0; index < variables.size(); ++index)
		if (auto const* offset = offsets.offset(index))
			variablesAndOffsets.emplace_back(variables[index], offset->first, offset->second);
	return variablesAndOffsets;
}

std::vector<VariableDeclaration const*> ContractType::immutableVariables() const
{
	std::vector<VariableDeclaration const*> variables;
	for (ContractDefinition const* contract: m_contract.annotation().linearizedBaseContracts | ranges::views::reverse)
		for (VariableDeclaration const* variable: contract->stateVariables())
			if (variable->immutable())
				variables.push_back(variable);
	return variables;
}

std::vector<std::tuple<std::string, Type const*>> ContractType::makeStackItems() const
{
	if (m_super)
		return {};
	else
		return {std::make_tuple("address", TypeProvider::address())};
}

void StructType::clearCache() const
{
	Type::clearCache();

	m_interfaceType.reset();
	m_interfaceType_library.reset();
}

Type const* StructType::encodingType() const
{
	return this;
}

BoolResult StructType::isImplicitlyConvertibleTo(Type const& _convertTo) const
{
	if (Type::isImplicitlyConvertibleTo(_convertTo))
		return true;

	if (_convertTo.category() != category())
		return false;
	auto& convertTo = dynamic_cast<StructType const&>(_convertTo);
	return this->m_struct == convertTo.m_struct;
}

std::string StructType::richIdentifier() const
{
	return "t_struct" + parenthesizeUserIdentifier(m_struct.name()) + std::to_string(m_struct.id());
}

bool StructType::operator==(Type const& _other) const
{
	if (_other.category() != category())
		return false;
	StructType const& other = dynamic_cast<StructType const&>(_other);
	return other.m_struct == m_struct;
}


unsigned StructType::calldataEncodedSize(bool) const
{
	solAssert(!isDynamicallyEncoded(), "");

	unsigned size = 0;
	for (auto const& member: members(nullptr))
	{
		// Struct members are always padded.
		size += member.type->calldataEncodedSize();
	}
	return size;
}


unsigned StructType::calldataEncodedTailSize() const
{
	solAssert(isDynamicallyEncoded(), "");

	unsigned size = 0;
	for (auto const& member: members(nullptr))
	{
		// Struct members are always padded.
		size += member.type->calldataHeadSize();
	}
	return size;
}

unsigned StructType::calldataOffsetOfMember(std::string const& _member) const
{
	unsigned offset = 0;
	for (auto const& member: members(nullptr))
	{
		if (member.name == _member)
			return offset;
		// Struct members are always padded.
		offset += member.type->calldataHeadSize();
	}
	solAssert(false, "Struct member not found.");
}

bool StructType::isDynamicallyEncoded() const
{
	if (recursive())
		return true;
	solAssert(interfaceType(false).get(), "");
	for (auto t: memoryMemberTypes())
	{
		solAssert(t, "Parameter should have external type.");
		t = t->interfaceType(false);
		if (t->isDynamicallyEncoded())
			return true;
	}
	return false;
}

u256 StructType::memoryDataSize() const
{
	u256 size;
	for (auto const& t: memoryMemberTypes())
		size += t->memoryHeadSize();
	return size;
}

bigint StructType::storageSizeUpperBound() const
{
	bigint size = 1;
	for (auto const& member: members(nullptr))
		size += member.type->storageSizeUpperBound();
	return size;
}

u256 StructType::storageSize() const
{
	return std::max<u256>(1, members(nullptr).storageSize());
}

std::string StructType::toString(bool /*_withoutDataLocation*/) const
{
	std::string ret = "struct " + *m_struct.annotation().canonicalName;
	return ret;
}

MemberList::MemberMap StructType::onlyMembers() const
{
	MemberList::MemberMap members;
	TypePointers types;
	for (ASTPointer<VariableDeclaration> const& variable: m_struct.members())
	{
		Type const* type = variable->annotation().type;
		solAssert(type, "");
		types.push_back(type);
		members.emplace_back(
			variable.get(),
			type
		);
	}
	return members;
}

MemberList::MemberMap StructType::nativeMembers(ASTNode const*) const
{
	// TODO DELETE SEE onlyMembers
	MemberList::MemberMap members;
	TypePointers types;
	for (ASTPointer<VariableDeclaration> const& variable: m_struct.members())
	{
		Type const* type = variable->annotation().type;
		solAssert(type, "");
		types.push_back(type);
		members.emplace_back(
			variable.get(),
			type
		);
	}
	members.emplace_back("unpack", TypeProvider::function(
			TypePointers{},
			types,
			strings{},
			strings{types.size()},
			FunctionType::Kind::StructUnpack,
			StateMutability::Pure
	));
	return members;
}

Declaration const* StructType::typeDefinition() const
{
	return &structDefinition();
}

bool StructType::recursive() const
{
	solAssert(m_struct.annotation().recursive.has_value(), "Called StructType::recursive() before DeclarationTypeChecker.");
	return *m_struct.annotation().recursive;
}

std::string StructType::signatureInExternalFunction(bool _structsByName) const
{
	if (_structsByName)
		return canonicalName();
	else
	{
		TypePointers memberTypes = memoryMemberTypes();
		auto memberTypeStrings = memberTypes | ranges::views::transform([&](Type const* _t) -> std::string
		{
			solAssert(_t, "Parameter should have external type.");
			auto t = _t->interfaceType(_structsByName);
			solAssert(t.get(), "");
			return t.get()->signatureInExternalFunction(_structsByName);
		});
		return "(" + boost::algorithm::join(memberTypeStrings, ",") + ")";
	}
}

std::string StructType::canonicalName() const
{
	return *m_struct.annotation().canonicalName;
}

FunctionTypePointer StructType::constructorType() const
{
	TypePointers paramTypes;
	strings paramNames;
	for (auto const& member: onlyMembers())
	{
		paramNames.push_back(member.name);
		paramTypes.push_back(member.type);
	}
	return TypeProvider::function(
		paramTypes,
		TypePointers{this},
		paramNames,
		strings(1, ""),
		FunctionType::Kind::Internal
	);
}

std::pair<u256, unsigned> const& StructType::storageOffsetsOfMember(std::string const& _name) const
{
	auto const* offsets = members(nullptr).memberStorageOffset(_name);
	solAssert(offsets, "Storage offset of non-existing member requested.");
	return *offsets;
}

u256 StructType::memoryOffsetOfMember(std::string const& _name) const
{
	u256 offset;
	for (auto const& member: members(nullptr))
		if (member.name == _name)
			return offset;
		else
			offset += member.type->memoryHeadSize();
	solAssert(false, "Member not found in struct.");
	return 0;
}

TypePointers StructType::memoryMemberTypes() const
{
	TypePointers types;
	for (ASTPointer<VariableDeclaration> const& variable: m_struct.members())
		types.push_back(variable->annotation().type);

	return types;
}

std::vector<std::tuple<std::string, Type const*>> StructType::makeStackItems() const
{
	return {std::make_tuple("slot", TypeProvider::uint256())};
}

std::vector<Type const*> StructType::decomposition() const
{
	std::vector<Type const*> res;
	for (MemberList::Member const& member: members(nullptr))
		res.push_back(member.type);
	return res;
}

Type const* EnumType::encodingType() const
{
	solAssert(numberOfMembers() <= 256, "");
	return TypeProvider::uint(8);
}

Declaration const* EnumType::typeDefinition() const
{
	return &enumDefinition();
}

TypeResult EnumType::unaryOperatorResult(Token _operator) const
{
	return _operator == Token::Delete ? TypeProvider::emptyTuple() : nullptr;
}

std::string EnumType::richIdentifier() const
{
	return "t_enum" + parenthesizeUserIdentifier(m_enum.name()) + std::to_string(m_enum.id());
}

bool EnumType::operator==(Type const& _other) const
{
	if (_other.category() != category())
		return false;
	EnumType const& other = dynamic_cast<EnumType const&>(_other);
	return other.m_enum == m_enum;
}

unsigned EnumType::storageBytes() const
{
	solAssert(numberOfMembers() <= 256, "");
	return 1;
}

std::string EnumType::toString(bool) const
{
	return std::string("enum ") + *m_enum.annotation().canonicalName;
}

std::string EnumType::canonicalName() const
{
	return *m_enum.annotation().canonicalName;
}

size_t EnumType::numberOfMembers() const
{
	return m_enum.members().size();
}

BoolResult EnumType::isExplicitlyConvertibleTo(Type const& _convertTo) const
{
	if (_convertTo == *this)
		return true;
	else if (auto integerType = dynamic_cast<IntegerType const*>(&_convertTo))
		return !integerType->isSigned();
	return false;
}

unsigned EnumType::memberValue(ASTString const& _member) const
{
	unsigned index = 0;
	for (ASTPointer<EnumValue> const& decl: m_enum.members())
	{
		if (decl->name() == _member)
			return index;
		++index;
	}
	solAssert(false, "Requested unknown enum value " + _member);
}

Type const& UserDefinedValueType::underlyingType() const
{
	Type const* type = m_definition.underlyingType()->annotation().type;
	solAssert(type, "");
	solAssert(type->category() != Category::UserDefinedValueType, "");
	return *type;
}

Declaration const* UserDefinedValueType::typeDefinition() const
{
	return &m_definition;
}

std::string UserDefinedValueType::richIdentifier() const
{
	return "t_userDefinedValueType" + parenthesizeIdentifier(m_definition.name()) + std::to_string(m_definition.id());
}

bool UserDefinedValueType::operator==(Type const& _other) const
{
	if (_other.category() != category())
		return false;
	UserDefinedValueType const& other = dynamic_cast<UserDefinedValueType const&>(_other);
	return other.definition() == definition();
}

std::string UserDefinedValueType::toString(bool /* _withoutDataLocation */) const
{
	return *definition().annotation().canonicalName;
}

std::string UserDefinedValueType::canonicalName() const
{
	return *definition().annotation().canonicalName;
}

std::vector<std::tuple<std::string, Type const*>> UserDefinedValueType::makeStackItems() const
{
	return underlyingType().stackItems();
}

BoolResult TupleType::isImplicitlyConvertibleTo(Type const& _other) const
{
	if (Type::isImplicitlyConvertibleTo(_other)) {
		return true;
	}

	if (auto tupleType = dynamic_cast<TupleType const*>(&_other))
	{
		TypePointers const& targets = tupleType->components();
		if (targets.empty())
			return components().empty();
		if (components().size() != targets.size())
			return false;
		for (size_t i = 0; i < targets.size(); ++i)
			if (!components()[i] && targets[i])
				return false;
			else if (components()[i] && targets[i] && !components()[i]->isImplicitlyConvertibleTo(*targets[i]))
				return false;
		return true;
	}
	else
		return false;
}

std::string TupleType::richIdentifier() const
{
	return "t_tuple" + identifierList(components());
}

bool TupleType::operator==(Type const& _other) const
{
	if (auto tupleOther = dynamic_cast<TupleType const*>(&_other)) {
		if (components().size() == tupleOther->components().size()) {
			bool ok = true;
			for (size_t i = 0; i < components().size(); ++i) {
				if (tupleOther->components().at(i) != nullptr)
					ok &= *components().at(i) == *tupleOther->components().at(i);
			}
			return ok;
		}
	}
	return false;
}

std::string TupleType::toString(bool _withoutDataLocation) const
{
	if (components().empty())
		return "tuple()";
	std::string str = "tuple(";
	for (auto const& t: components())
		str += (t ? t->toString(_withoutDataLocation) : "") + ",";
	str.pop_back();
	return str + ")";
}

std::string TupleType::humanReadableName() const
{
	if (components().empty())
		return "tuple()";
	std::string str = "tuple(";
	for (auto const& t: components())
		str += (t ? t->humanReadableName() : "") + ",";
	str.pop_back();
	return str + ")";
}

u256 TupleType::storageSize() const
{
	solAssert(false, "Storage size of non-storable tuple type requested.");
}

std::vector<std::tuple<std::string, Type const*>> TupleType::makeStackItems() const
{
	std::vector<std::tuple<std::string, Type const*>> slots;
	unsigned i = 1;
	for (auto const& t: components())
	{
		if (t)
			slots.emplace_back("component_" + std::to_string(i), t);
		++i;
	}
	return slots;
}

Type const* TupleType::mobileType() const
{
	TypePointers mobiles;
	for (auto const& c: components())
	{
		if (c)
		{
			auto mt = c->mobileType();
			if (!mt)
				return nullptr;
			mobiles.push_back(mt);
		}
		else
			mobiles.push_back(nullptr);
	}
	return TypeProvider::tuple(std::move(mobiles));
}

FunctionType::FunctionType(FunctionDefinition const& _function, Kind _kind):
	m_kind(_kind),
	m_stateMutability(_function.stateMutability()),
	m_declaration(&_function)
{
	solAssert(
		_kind == Kind::Internal || _kind == Kind::External || _kind == Kind::Declaration,
		"Only internal or external function types or function declaration types can be created from function definitions."
	);
	if (_kind == Kind::Internal && m_stateMutability == StateMutability::NonPayable)
		m_stateMutability = StateMutability::NonPayable;

	for (ASTPointer<VariableDeclaration> const& var: _function.parameters())
	{
		solAssert(var->annotation().type, "Parameter type is not yet available in the AST.");
		m_parameterNames.push_back(var->name());
		m_parameterTypes.push_back(var->annotation().type);
	}
	for (ASTPointer<VariableDeclaration> const& var: _function.returnParameters())
	{
		solAssert(var->annotation().type, "Return parameter type is not yet available in the AST.");
		m_returnParameterNames.push_back(var->name());
		m_returnParameterTypes.push_back(var->annotation().type);
	}

	solAssert(
		m_parameterNames.size() == m_parameterTypes.size(),
		"Parameter names list must match parameter types list!"
	);

	solAssert(
		m_returnParameterNames.size() == m_returnParameterTypes.size(),
		"Return parameter names list must match return parameter types list!"
	);
}

FunctionType::FunctionType(VariableDeclaration const& _varDecl):
	m_kind(Kind::External),
	m_stateMutability(StateMutability::View),
	m_declaration(&_varDecl)
{
	auto returnType = _varDecl.annotation().type;
	ASTString returnName;

	while (true)
	{
		if (auto mappingType = dynamic_cast<MappingType const*>(returnType))
		{
			m_parameterTypes.push_back(mappingType->keyType());
			m_parameterNames.push_back(mappingType->keyName());
			returnType = mappingType->valueType();
			returnName = mappingType->valueName();
		}
		else if (auto arrayType = dynamic_cast<ArrayType const*>(returnType))
		{
			if (arrayType->isByteArrayOrString())
				// Return byte arrays as whole.
				break;
			returnType = arrayType->baseType();
			m_parameterNames.emplace_back("");
			m_parameterTypes.push_back(TypeProvider::uint256());
		}
		else
			break;
	}

	if (auto structType = dynamic_cast<StructType const*>(returnType))
	{
		for (auto const& member: structType->members(nullptr))
		{
			solAssert(member.type, "");
			if (member.type->category() != Category::Mapping)
			{
				if (auto arrayType = dynamic_cast<ArrayType const*>(member.type))
					if (!arrayType->isByteArrayOrString())
						continue;
				m_returnParameterTypes.push_back(member.type);
				m_returnParameterNames.push_back(member.name);
			}
		}
	}
	else
	{
		m_returnParameterTypes.push_back(returnType);
		m_returnParameterNames.emplace_back(returnName);
	}

	solAssert(
			m_parameterNames.size() == m_parameterTypes.size(),
			"Parameter names list must match parameter types list!"
			);
	solAssert(
			m_returnParameterNames.size() == m_returnParameterTypes.size(),
			"Return parameter names list must match return parameter types list!"
			);
}

FunctionType::FunctionType(EventDefinition const& _event):
	m_kind(Kind::Event),
	m_stateMutability(StateMutability::Pure),
	m_declaration(&_event)
{
	for (ASTPointer<VariableDeclaration> const& var: _event.parameters())
	{
		m_parameterNames.push_back(var->name());
		m_parameterTypes.push_back(var->annotation().type);
	}

	solAssert(
		m_parameterNames.size() == m_parameterTypes.size(),
		"Parameter names list must match parameter types list!"
	);
	solAssert(
		m_returnParameterNames.size() == 0 &&
		m_returnParameterTypes.size() == 0,
		""
	);
}

FunctionType::FunctionType(ErrorDefinition const& _error):
	m_kind(Kind::Error),
	m_stateMutability(StateMutability::Pure),
	m_declaration(&_error)
{
	for (ASTPointer<VariableDeclaration> const& var: _error.parameters())
	{
		m_parameterNames.push_back(var->name());
		m_parameterTypes.push_back(var->annotation().type);
	}

	solAssert(
		m_parameterNames.size() == m_parameterTypes.size(),
		"Parameter names list must match parameter types list!"
	);
	solAssert(
		m_returnParameterNames.size() == 0 &&
		m_returnParameterTypes.size() == 0,
		""
	);
}

FunctionType::FunctionType(FunctionTypeName const& _typeName):
	m_parameterNames(_typeName.parameterTypes().size(), ""),
	m_returnParameterNames(_typeName.returnParameterTypes().size(), ""),
	m_kind(_typeName.visibility() == Visibility::External ? Kind::External : Kind::Internal),
	m_stateMutability(_typeName.stateMutability())
{
	for (auto const& t: _typeName.parameterTypes())
	{
		solAssert(t->annotation().type, "Type not set for parameter.");
		m_parameterTypes.push_back(t->annotation().type);
	}
	for (auto const& t: _typeName.returnParameterTypes())
	{
		solAssert(t->annotation().type, "Type not set for return parameter.");
		m_returnParameterTypes.push_back(t->annotation().type);
	}

	solAssert(
			m_parameterNames.size() == m_parameterTypes.size(),
			"Parameter names list must match parameter types list!"
			);
	solAssert(
			m_returnParameterNames.size() == m_returnParameterTypes.size(),
			"Return parameter names list must match return parameter types list!"
			);
}

FunctionTypePointer FunctionType::newExpressionType(ContractDefinition const& _contract)
{
	FunctionDefinition const* constructor = _contract.constructor();
	TypePointers parameters;
	strings parameterNames;
	StateMutability stateMutability = StateMutability::NonPayable;

	solAssert(!_contract.isInterface(), "");

	if (constructor)
	{
		for (ASTPointer<VariableDeclaration> const& var: constructor->parameters())
		{
			parameterNames.push_back(var->name());
			parameters.push_back(var->annotation().type);
		}
	}

	return TypeProvider::function(
		parameters,
		TypePointers{TypeProvider::contract(_contract)},
		parameterNames,
		strings{""},
		Kind::Creation,
		stateMutability
	);
}

std::vector<std::string> FunctionType::parameterNames() const
{
	if (!hasBoundFirstArgument())
		return m_parameterNames;
	return std::vector<std::string>(m_parameterNames.cbegin() + 1, m_parameterNames.cend());
}

TypePointers FunctionType::returnParameterTypesWithoutDynamicTypes() const
{
	TypePointers returnParameterTypes = m_returnParameterTypes;

	if (
		m_kind == Kind::External ||
		m_kind == Kind::DelegateCall ||
		m_kind == Kind::BareCall ||
		m_kind == Kind::BareCallCode ||
		m_kind == Kind::BareDelegateCall ||
		m_kind == Kind::BareStaticCall
	)
		for (auto& param: returnParameterTypes)
		{
			solAssert(param->decodingType(), "");
			if (param->decodingType()->isDynamicallyEncoded())
				param = TypeProvider::inaccessibleDynamic();
		}

	return returnParameterTypes;
}

TypePointers FunctionType::parameterTypes() const
{
	if (!hasBoundFirstArgument())
		return m_parameterTypes;
	return TypePointers(m_parameterTypes.cbegin() + 1, m_parameterTypes.cend());
}

TypePointers const& FunctionType::parameterTypesIncludingSelf() const
{
	return m_parameterTypes;
}

std::string FunctionType::richIdentifier() const
{
	std::string id = "t_function_";
	switch (m_kind)
	{
	case Kind::BlsVerify: id += "blsverify"; break;
	case Kind::BlsAggregate: id += "blsaggregate"; break;
	case Kind::BlsFastAggregateVerify: id += "blsfastaggregateverify"; break;
	case Kind::BlsAggregateVerify: id += "blsaggregateverify"; break;
	case Kind::BlsG1Add: id += "blsg1add"; break;
	case Kind::BlsG1Sub: id += "blsg1sub"; break;
	case Kind::BlsG1Neg: id += "blsg1neg"; break;
	case Kind::BlsG1Mul: id += "blsg1mul"; break;
	case Kind::BlsMapToG1: id += "blsmaptog1"; break;
	case Kind::BlsG1IsZero: id += "blsg1iszero"; break;
	case Kind::BlsG1InGroup: id += "blsg1ingroup"; break;
	case Kind::BlsG2Add: id += "blsg2add"; break;
	case Kind::BlsG2Sub: id += "blsg2sub"; break;
	case Kind::BlsG2Neg: id += "blsg2neg"; break;
	case Kind::BlsG2Mul: id += "blsg2mul"; break;
	case Kind::BlsMapToG2: id += "blsmaptog2"; break;
	case Kind::BlsG2IsZero: id += "blsg2iszero"; break;
	case Kind::BlsG2InGroup: id += "blsg2ingroup"; break;
	case Kind::BlsG1Zero: id += "blsg1zero"; break;
	case Kind::BlsG2Zero: id += "blsg2zero"; break;
	case Kind::BlsPushR: id += "blspushr"; break;
	case Kind::BlsG1MultiExp: id += "blsg1multiexp"; break;
	case Kind::BlsG2MultiExp: id += "blsg2multiexp"; break;

	case Kind::IntCast: id += "integercast"; break;

	case Kind::StructUnpack: id += "structunpack"; break;

	case Kind::OptionalGet: id += "optionalmethod"; break;
	case Kind::OptionalGetOr: id += "optionalgetor"; break;
	case Kind::OptionalGetOrDefault: id += "optionalgetordefault"; break;
	case Kind::OptionalHasValue: id += "optionalhasvalue"; break;
	case Kind::OptionalReset: id += "optionalreset"; break;
	case Kind::OptionalSet: id += "optionalmethod"; break;

	case Kind::StringMethod: id += "stringmethod"; break;
	case Kind::StringSubstr: id += "stringsubstr"; break;
	case Kind::StringToLowerCase: id += "stringtolowercase"; break;
	case Kind::StringToSlice: id += "stringtoslice"; break;
	case Kind::StringToUpperCase: id += "stringtouppercase"; break;

	case Kind::TVMSliceCompare: id += "tvmslicecompare"; break;
	case Kind::TVMSliceDataSize: id += "tvmslicedatasize"; break;
	case Kind::TVMSliceEmpty: id += "tvmsliceempty"; break;
	case Kind::TVMSliceHas: id += "tvmslicehasxxx"; break;
	case Kind::TVMSliceLoad: id += "tvmsliceload"; break;
	case Kind::TVMSliceLoadFunctionParams: id += "tvmsliceloadfunctionparams"; break;
	case Kind::TVMSliceLoadInt: id += "tvmsliceloadint"; break;
	case Kind::TVMSliceLoadIntQ: id += "tvmsliceloadintq"; break;
	case Kind::TVMSliceLoadLE: id += "tvmsliceloadle"; break;
	case Kind::TVMSliceLoadQ: id += "tvmsliceloadq"; break;
	case Kind::TVMSliceLoadRef: id += "tvmloadref"; break;
	case Kind::TVMSliceLoadSlice: id += "tvmloadslice"; break;
	case Kind::TVMSliceLoadStateVars: id += "tvmslicedecodestatevars"; break;
	case Kind::TVMSliceLoadTons: id += "tvmsliceloadtons"; break;
	case Kind::TVMSliceLoadUint: id += "tvmsliceloaduint"; break;
	case Kind::TVMSliceLoadUintQ: id += "tvmsliceloaduintq"; break;
	case Kind::TVMSlicePreLoadInt: id += "tvmslicepreloadint"; break;
	case Kind::TVMSlicePreLoadIntQ: id += "tvmslicepreloadintq"; break;
	case Kind::TVMSlicePreLoadSlice: id += "tvmslicepreloadslice"; break;
	case Kind::TVMSlicePreLoadUint: id += "tvmslicepreloaduint"; break;
	case Kind::TVMSlicePreLoadUintQ: id += "tvmslicepreloaduintq"; break;
	case Kind::TVMSlicePreload: id += "tvmslicepreload"; break;
	case Kind::TVMSlicePreloadQ: id += "tvmslicepreloadq"; break;
	case Kind::TVMSlicePreloadRef: id += "tvmslicepreloadref"; break;
	case Kind::TVMSliceSize: id += "tvmslicesize"; break;
	case Kind::TVMSliceSkip: id += "tvmsliceskip"; break;

	case Kind::TVMCellDepth: id += "tvmcelldepth"; break;
	case Kind::TVMCellToSlice: id += "tvmcelltoslice"; break;
	case Kind::TVMDataSize: id += "tvmdatasize"; break;
	case Kind::TVMDataSizeQ: id += "tvmdatasizeq"; break;

	case Kind::Format: id += "format"; break;
	case Kind::Stoi: id += "stoi"; break;
	case Kind::LogTVM: id += "logtvm"; break;
	case Kind::TVMAccept: id += "tvmaccept"; break;

	case Kind::ABIBuildIntMsg: id += "abibuildintmsg"; break;
	case Kind::ABICodeSalt: id += "abicodesalt"; break;
	case Kind::ABIDecodeFunctionParams: id += "abidecodefunctionparams"; break;
	case Kind::ABIDecodeData: id += "abidecodestatevars"; break;
	case Kind::ABIEncodeBody: id += "abiencodebody"; break;
	case Kind::ABIEncodeData: id += "abibuilddatainit"; break;
	case Kind::ABIEncodeStateInit: id += "abiencodestateinit"; break;
	case Kind::ABIFunctionId: id += "abifunctionid"; break;
	case Kind::ABISetCodeSalt: id += "abisetcodesalt"; break;
	case Kind::ABIStateInitHash: id += "abistateinithash"; break;

	case Kind::TVMBuilderMethods: id += "tvmbuildermethods"; break;
	case Kind::TVMBuilderStore: id += "tvmbuilderstore"; break;
	case Kind::TVMBuilderStoreQ: id += "tvmbuilderstoreq"; break;
	case Kind::TVMBuilderStoreInt: id += "tvmbuilderstoreint"; break;
	case Kind::TVMBuilderStoreTons: id += "tvmbuilderstoretons"; break;
	case Kind::TVMBuilderStoreUint: id += "tvmbuilderstoreuint"; break;

	case Kind::StringBuilderToString: id += "stringbuildertostring"; break;
	case Kind::StringBuilderAppendByte: id += "stringbuilderappendbyte"; break;
	case Kind::StringBuilderAppendByteNTimes: id += "stringbuilderappendbytentimes"; break;
	case Kind::StringBuilderAppendString: id += "stringbuilderappendstring"; break;

	case Kind::TVMVectorEmpty: id += "tvmvectorempty"; break;
	case Kind::TVMVectorLast: id += "tvmvectorlast"; break;
	case Kind::TVMVectorLength: id += "tvmvectorlength"; break;
	case Kind::TVMVectorPop: id += "tvmvectorpop"; break;
	case Kind::TVMVectorPush: id += "tvmvectorpush"; break;

	case Kind::TVMStackEmpty: id += "tvmstackempty"; break;
	case Kind::TVMStackPop: id += "tvmstackpop"; break;
	case Kind::TVMStackPush: id += "tvmstackpush"; break;
	case Kind::TVMStackReverse: id += "tvmstackreverse"; break;
	case Kind::TVMStackSort: id += "tvmstacksort"; break;
	case Kind::TVMStackTop: id += "tvmstacktop"; break;

	case Kind::TVMBuyGas: id += "tvmbuygas"; break;
	case Kind::TVMChecksign: id += "tvmchecksign"; break;
	case Kind::TVMCode: id += "tvmcode"; break;
	case Kind::TVMCommit: id += "tvmcommit"; break;
	case Kind::TVMConfigParam: id += "tvmconfigparam"; break;
	case Kind::TVMDeploy: id += "tvmdeploy"; break;
	case Kind::TVMDump: id += "tvmxxxdump"; break;
	case Kind::TVMExit1: id += "tvmexit1"; break;
	case Kind::TVMExit: id += "tvmexit"; break;
	case Kind::TVMHash: id += "tvmhash"; break;
	case Kind::TVMInitCodeHash: id += "tvminitcodehash"; break;
	case Kind::TVMPubkey: id += "tvmpubkey"; break;
	case Kind::TVMRawConfigParam: id += "tvmrawconfigparam"; break;
	case Kind::TVMReplayProtInterval: id += "tvmreplayprotinterval"; break;
	case Kind::TVMReplayProtTime: id += "tvmreplayprottime"; break;
	case Kind::TVMResetStorage: id += "tvmresetstorage"; break;
	case Kind::TVMSendMsg: id += "tvmsendmsg"; break;
	case Kind::TVMSetGasLimit: id += "tvmsetgaslimit"; break;
	case Kind::TVMSetPubkey: id += "tvmsetpubkey"; break;
	case Kind::TVMSetReplayProtTime: id += "tvmsetreplayprottime"; break;
	case Kind::TVMSetcode: id += "tvmsetcode"; break;

	case Kind::AddressTransfer: id += "tvmtransfer"; break;

	case Kind::TXtimestamp: id += "txtimestamp"; break;

	case Kind::QIsNaN: id += "qisnan"; break;
	case Kind::QGet: id += "qget"; break;
	case Kind::QGetOr: id += "qgetor"; break;
	case Kind::QGetOrDefault: id += "qgetordefault"; break;
	case Kind::QToOptional: id += "qtooptional"; break;

	case Kind::VariantIsUint: id += "variantisuint"; break;
	case Kind::VariantToUint: id += "varianttouint"; break;

	case Kind::ExtraCurrencyCollectionMethods: id += "extracurrencycollectionmethods"; break;
	case Kind::MsgPubkey: id += "msgpubkey"; break;
	case Kind::AddressIsZero: id += "addressiszero"; break;
	case Kind::AddressUnpack: id += "addressunpack"; break;
	case Kind::AddressType: id += "addresstype"; break;
	case Kind::AddressIsStdAddrWithoutAnyCast: id += "addressisstdaddrwithoutanycast"; break;
	case Kind::AddressMakeAddrExtern: id += "addressmakeaddrextern"; break;
	case Kind::AddressMakeAddrStd: id += "addressmakeaddrstd"; break;

	case Kind::MathAbs: id += "mathabs"; break;
	case Kind::MathDivC: id += "divc"; break;
	case Kind::MathDivR: id += "divr"; break;
	case Kind::MathMin: id += "mathmin"; break;
	case Kind::MathMax: id += "mathmax"; break;
	case Kind::MathMinMax: id += "mathminmax"; break;
	case Kind::MathModpow2: id += "mathmodpow2"; break;
	case Kind::MathMulDiv: id += "mathmuldiv"; break;
	case Kind::MathMulDivMod: id += "mathmuldivmod"; break;
	case Kind::MathDivMod: id += "mathdivmod"; break;
	case Kind::MathSign: id += "mathsign"; break;
	case Kind::MathMulMod: id += "mathmulmod"; break;

	case Kind::MappingAt: id += "mappingat"; break;
	case Kind::MappingDelMinOrMax: id += "mapdelmin"; break;
	case Kind::MappingEmpty: id += "mapempty"; break;
	case Kind::MappingExists: id += "mapexists"; break;
	case Kind::MappingFetch: id += "mapfetch"; break;
	case Kind::MappingGetMinMax: id += "mapgetminmax"; break;
	case Kind::MappingGetNextKey: id += "mapgetnext"; break;
	case Kind::MappingGetPrevKey: id += "mapgetprev"; break;
	case Kind::MappingGetSet: id += "mappingsetget"; break;
	case Kind::MappingKeys: id += "mappingkeys"; break;
	case Kind::MappingReplaceOrAdd: id += "mappingreplaceoradd"; break;
	case Kind::MappingValues: id += "mappingvalues"; break;

	case Kind::Declaration: id += "declaration"; break;
	case Kind::Internal: id += "internal"; break;
	case Kind::External: id += "external"; break;
	case Kind::DelegateCall: id += "delegatecall"; break;
	case Kind::BareCall: id += "barecall"; break;
	case Kind::BareCallCode: id += "barecallcode"; break;
	case Kind::BareDelegateCall: id += "baredelegatecall"; break;
	case Kind::BareStaticCall: id += "barestaticcall"; break;
	case Kind::Creation: id += "creation"; break;
	case Kind::Send: id += "send"; break;
	case Kind::Transfer: id += "transfer"; break;
	case Kind::KECCAK256: id += "keccak256"; break;
	case Kind::Selfdestruct: id += "selfdestruct"; break;
	case Kind::Revert: id += "revert"; break;
	case Kind::ECRecover: id += "ecrecover"; break;
	case Kind::SHA256: id += "sha256"; break;
	case Kind::RIPEMD160: id += "ripemd160"; break;
	case Kind::GasLeft: id += "gasleft"; break;
	case Kind::Event: id += "event"; break;
	case Kind::Error: id += "error"; break;
	case Kind::Wrap: id += "wrap"; break;
	case Kind::Unwrap: id += "unwrap"; break;
	case Kind::SetGas: id += "setgas"; break;
	case Kind::SetValue: id += "setvalue"; break;
	case Kind::SetFlag: id += "setflag"; break;
	case Kind::BlockHash: id += "blockhash"; break;
	case Kind::AddMod: id += "addmod"; break;
	case Kind::MulMod: id += "mulmod"; break;

	case Kind::BitSize: id += "bitsize"; break;
	case Kind::GasToValue: id += "gastovalue"; break;
	case Kind::UBitSize: id += "ubitsize"; break;
	case Kind::ValueToGas: id += "valuetogas"; break;

	case Kind::ArrayEmpty: id += "arrayempty"; break;
	case Kind::ArrayPush: id += "arraypush"; break;
	case Kind::ArrayPop: id += "arraypop"; break;

	case Kind::ByteArrayPush: id += "bytearraypush"; break;
	case Kind::ByteToSlice: id += "bytetoslice"; break;

	case Kind::BytesConcat: id += "bytesconcat"; break;
	case Kind::StringConcat: id += "stringconcat"; break;

	case Kind::ObjectCreation: id += "objectcreation"; break;
	case Kind::Assert: id += "assert"; break;
	case Kind::Require: id += "require"; break;
	case Kind::ABIEncode: id += "abiencode"; break;
	case Kind::ABIEncodePacked: id += "abiencodepacked"; break;
	case Kind::ABIEncodeWithSelector: id += "abiencodewithselector"; break;
	case Kind::ABIEncodeCall: id += "abiencodecall"; break;
	case Kind::ABIEncodeWithSignature: id += "abiencodewithsignature"; break;
	case Kind::ABIDecode: id += "abidecode"; break;
	case Kind::BlobHash: id += "blobhash"; break;
	case Kind::MetaType: id += "metatype"; break;

	case Kind::RndGetSeed: id += "rndgetseed"; break;
	case Kind::RndNext: id += "rndnext"; break;
	case Kind::RndSetSeed: id += "rndsetseed"; break;
	case Kind::RndShuffle: id += "rndshuffle"; break;

	case Kind::GoshApplyPatch: id += "goshapplypatch"; break;
	case Kind::GoshApplyPatchQ: id += "goshapplypatchq"; break;
	case Kind::GoshApplyZipPatch: id += "goshapplyzippatch"; break;
	case Kind::GoshApplyZipPatchQ: id += "goshapplyzippatchq"; break;
	case Kind::GoshDiff: id += "goshdiff"; break;
	case Kind::GoshUnzip: id += "goshunzip"; break;
	case Kind::GoshZip: id += "goshzip"; break;
	case Kind::GoshZipDiff: id += "goshzipdiff"; break;
	case Kind::GoshApplyBinPatch: id += "goshapplybinpatch"; break;
	case Kind::GoshApplyBinPatchQ: id += "goshapplybinpatchq"; break;
	case Kind::GoshApplyZipBinPatch: id += "goshapplyzipbinpatch"; break;
	case Kind::GoshApplyZipBinPatchQ: id += "goshapplyzipbinpatchq"; break;
    case Kind::GoshSHA1: id += "goshsha1"; break;
    case Kind::GoshSHA256: id += "goshsha256"; break;
    case Kind::GoshKECCAK256: id += "goshkeccak256"; break;
<<<<<<< HEAD
	case Kind::GoshVergrth16: id += "goshvergrth16"; break;
	case Kind::GoshPoseidonZkLogin: id += "goshposeidonzklogin"; break;
=======
    case Kind::GoshMINTECC: id += "goshmintecc"; break;
    case Kind::GoshCNVRTSHELLQ: id += "goshcnvrtshellq"; break;
    case Kind::GoshMINTSHELL: id += "goshmintshell"; break;
    case Kind::GoshCALCBKREWARD: id += "goshcalcbkreward"; break;
    case Kind::GoshCALCMINSTAKE: id += "goshcalcminstake"; break;
>>>>>>> 99222743
	}
	id += "_" + stateMutabilityToString(m_stateMutability);
	id += identifierList(m_parameterTypes) + "returns" + identifierList(m_returnParameterTypes);
	if (gasSet())
		id += "gas";
	if (valueSet())
		id += "value";
	if (saltSet())
		id += "salt";
	if (hasBoundFirstArgument())
		id += "attached_to" + identifierList(selfType());
	return id;
}

bool FunctionType::operator==(Type const& _other) const
{
	if (_other.category() != category())
		return false;
	FunctionType const& other = dynamic_cast<FunctionType const&>(_other);
	if (!equalExcludingStateMutability(other))
		return false;
	if (m_stateMutability != other.stateMutability())
		return false;
	return true;
}

BoolResult FunctionType::isExplicitlyConvertibleTo(Type const& _convertTo) const
{
	if (_convertTo.category() == category())
	{
		auto const& convertToType = dynamic_cast<FunctionType const&>(_convertTo);
		return (m_kind == FunctionType::Kind::Declaration) == (convertToType.kind() == FunctionType::Kind::Declaration);
	}
	return false;
}

BoolResult FunctionType::isImplicitlyConvertibleTo(Type const& _convertTo) const
{
	if (Type::isImplicitlyConvertibleTo(_convertTo))
		return true;

	if (_convertTo.category() != category())
		return false;

	FunctionType const& convertTo = dynamic_cast<FunctionType const&>(_convertTo);

	// These two checks are duplicated in equalExcludingStateMutability, but are added here for error reporting.
	if (convertTo.hasBoundFirstArgument() != hasBoundFirstArgument())
		return BoolResult::err("Attached functions cannot be converted into unattached functions.");

	if (convertTo.kind() != kind())
		return BoolResult::err("Special functions cannot be converted to function types.");

	if (
		kind() == FunctionType::Kind::Declaration &&
		m_declaration != convertTo.m_declaration
	)
		return BoolResult::err("Function declaration types referring to different functions cannot be converted to each other.");

	if (!equalExcludingStateMutability(convertTo))
		return false;

	// e.g. pure should be convertible to view, but not the other way around.
	if (m_stateMutability > convertTo.stateMutability())
		return false;

	return true;
}

TypeResult FunctionType::unaryOperatorResult(Token _operator) const
{
	if (_operator == Token::Delete)
		return TypeResult(TypeProvider::emptyTuple());
	return nullptr;
}

TypeResult FunctionType::binaryOperatorResult(Token _operator, Type const* _other) const
{
	if (_other->category() != category() || !(_operator == Token::Equal || _operator == Token::NotEqual))
		return nullptr;
	FunctionType const& other = dynamic_cast<FunctionType const&>(*_other);
	if (kind() == Kind::Internal && sizeOnStack() == 1 && other.kind() == Kind::Internal && other.sizeOnStack() == 1)
		return commonType(this, _other);
	else if (
		kind() == Kind::External &&
		sizeOnStack() == 2 &&
		!hasBoundFirstArgument() &&
		other.kind() == Kind::External &&
		other.sizeOnStack() == 2 &&
		!other.hasBoundFirstArgument()
	)
		return commonType(this, _other);

	return nullptr;
}

std::string FunctionType::canonicalName() const
{
	return "function";
}

std::string FunctionType::humanReadableName() const
{
	switch (m_kind)
	{
	case Kind::Error:
		return "error " + m_declaration->name() + toStringInParentheses(m_parameterTypes, /* _withoutDataLocation */ true);
	case Kind::Event:
		return "event " + m_declaration->name() + toStringInParentheses(m_parameterTypes, /* _withoutDataLocation */ true);
	default:
		return toString(/* _withoutDataLocation */ false);
	}
}

std::string FunctionType::toString(bool _withoutDataLocation) const
{
	std::string name = "function ";
	if (m_kind == Kind::Declaration)
	{
		auto const* functionDefinition = dynamic_cast<FunctionDefinition const*>(m_declaration);
		solAssert(functionDefinition, "");
		if (auto const* contract = dynamic_cast<ContractDefinition const*>(functionDefinition->scope()))
			name += *contract->annotation().canonicalName + ".";
		name += functionDefinition->name();
	}
	name += toStringInParentheses(m_parameterTypes, _withoutDataLocation);
	if (m_stateMutability != StateMutability::NonPayable)
		name += " " + stateMutabilityToString(m_stateMutability);
	if (m_kind == Kind::External)
		name += " external";
	if (!m_returnParameterTypes.empty())
	{
		name += " returns ";
		name += toStringInParentheses(m_returnParameterTypes, _withoutDataLocation);
	}
	return name;
}

unsigned FunctionType::calldataEncodedSize(bool _padded) const
{
	unsigned size = storageBytes();
	if (_padded)
		size = ((size + 31) / 32) * 32;
	return size;
}

u256 FunctionType::storageSize() const
{
	if (m_kind == Kind::External || m_kind == Kind::Internal)
		return 1;
	else
		solAssert(false, "Storage size of non-storable function type requested.");
}

bool FunctionType::leftAligned() const
{
	return m_kind == Kind::External;
}

unsigned FunctionType::storageBytes() const
{
	if (m_kind == Kind::External)
		return 20 + 4;
	else if (m_kind == Kind::Internal)
		return 8; // it should really not be possible to create larger programs
	else
		solAssert(false, "Storage size of non-storable function type requested.");
}

bool FunctionType::nameable() const
{
	return
		(m_kind == Kind::Internal || m_kind == Kind::External) &&
		!hasBoundFirstArgument() &&
		!takesArbitraryParameters() &&
		!gasSet() &&
		!valueSet() &&
		!saltSet();
}

std::vector<std::tuple<std::string, Type const*>> FunctionType::makeStackItems() const
{
	std::vector<std::tuple<std::string, Type const*>> slots;
	Kind kind = m_kind;
	if (m_kind == Kind::SetGas || m_kind == Kind::SetValue)
	{
		solAssert(m_returnParameterTypes.size() == 1, "");
		kind = dynamic_cast<FunctionType const&>(*m_returnParameterTypes.front()).m_kind;
	}

	switch (kind)
	{
	case Kind::External:
	case Kind::DelegateCall:
		slots = {
			std::make_tuple("address", TypeProvider::address()),
			std::make_tuple("functionSelector", TypeProvider::uint(32))
		};
		break;
	case Kind::BareCall:
	case Kind::BareCallCode:
	case Kind::BareDelegateCall:
	case Kind::BareStaticCall:
	case Kind::Transfer:
	case Kind::Send:
		slots = {std::make_tuple("address", TypeProvider::address())};
		break;
	case Kind::Internal:
		slots = {std::make_tuple("functionIdentifier", TypeProvider::uint256())};
		break;
	case Kind::ArrayPush:
	case Kind::ArrayPop:
		solAssert(hasBoundFirstArgument(), "");
		slots = {};
		break;
	default:
		break;
	}

	if (gasSet())
		slots.emplace_back("gas", TypeProvider::uint256());
	if (valueSet())
		slots.emplace_back("value", TypeProvider::uint256());
	if (saltSet())
		slots.emplace_back("salt", TypeProvider::fixedBytes(32));
	if (hasBoundFirstArgument())
		slots.emplace_back("self", m_parameterTypes.front());
	return slots;
}

FunctionTypePointer FunctionType::interfaceFunctionType() const
{
	// Note that m_declaration might also be a state variable!
	solAssert(m_declaration, "Declaration needed to determine interface function type.");
	bool isLibraryFunction = false;
	if (kind() != Kind::Event && kind() != Kind::Error)
		if (auto const* contract = dynamic_cast<ContractDefinition const*>(m_declaration->scope()))
			isLibraryFunction = contract->isLibrary();

	util::Result<TypePointers> paramTypes =
		transformParametersToExternal(m_parameterTypes, isLibraryFunction);

	if (!paramTypes.message().empty())
		return FunctionTypePointer();

	util::Result<TypePointers> retParamTypes =
		transformParametersToExternal(m_returnParameterTypes, isLibraryFunction);

	if (!retParamTypes.message().empty())
		return FunctionTypePointer();

	auto variable = dynamic_cast<VariableDeclaration const*>(m_declaration);
	if (variable && retParamTypes.get().empty())
		return FunctionTypePointer();

	solAssert(!takesArbitraryParameters());
	return TypeProvider::function(
		paramTypes,
		retParamTypes,
		m_parameterNames,
		m_returnParameterNames,
		m_kind,
		m_stateMutability,
		m_declaration
	);
}

MemberList::MemberMap FunctionType::nativeMembers(ASTNode const* _scope) const
{
	switch (m_kind)
	{
	case Kind::Declaration:
		if (declaration().isPartOfExternalInterface())
			return {{"selector", TypeProvider::fixedBytes(4)}};
		else
			return MemberList::MemberMap();
	case Kind::Internal:
		if (
			auto const* functionDefinition = dynamic_cast<FunctionDefinition const*>(m_declaration);
			functionDefinition &&
			_scope &&
			functionDefinition->annotation().contract &&
			_scope != functionDefinition->annotation().contract &&
			functionDefinition->isPartOfExternalInterface()
		)
		{
			auto const* contractScope = dynamic_cast<ContractDefinition const*>(_scope);
			solAssert(contractScope && contractScope->derivesFrom(*functionDefinition->annotation().contract), "");
			return {{"selector", TypeProvider::fixedBytes(4)}};
		}
		else
			return MemberList::MemberMap();
	case Kind::External:
	case Kind::Creation:
	case Kind::BareCall:
	case Kind::BareCallCode:
	case Kind::BareDelegateCall:
	case Kind::BareStaticCall:
	{
		MemberList::MemberMap members;
		if (m_kind == Kind::External)
		{
			members.emplace_back("selector", TypeProvider::fixedBytes(4));
			members.emplace_back("address", TypeProvider::address());
		}
		return members;
	}
	case Kind::DelegateCall:
	{
		if (auto const* functionDefinition = dynamic_cast<FunctionDefinition const*>(m_declaration))
		{
			solAssert(functionDefinition->visibility() > Visibility::Internal, "");
			auto const *contract = dynamic_cast<ContractDefinition const*>(m_declaration->scope());
			solAssert(contract, "");
			solAssert(contract->isLibrary(), "");
			return {{"selector", TypeProvider::fixedBytes(4)}};
		}
		return {};
	}
	case Kind::Error:
		return {{"selector", TypeProvider::fixedBytes(4)}};
	case Kind::Event:
	{
		if (!(dynamic_cast<EventDefinition const&>(declaration()).isAnonymous()))
			return {{"selector", TypeProvider::fixedBytes(32)}};
		return MemberList::MemberMap();
	}
	default:
		return MemberList::MemberMap();
	}
}

Type const* FunctionType::encodingType() const
{
	if (gasSet() || valueSet())
		return nullptr;
	// Only external functions can be encoded, internal functions cannot leave code boundaries.
	if (m_kind == Kind::External)
		return this;
	else
		return nullptr;
}

TypeResult FunctionType::interfaceType(bool /*_inLibrary*/) const
{
	return this;
}

Type const* FunctionType::mobileType() const
{
	if (valueSet() || gasSet() || saltSet() || hasBoundFirstArgument())
		return nullptr;

	// Special function types do not get a mobile type, such that they cannot be used in complex expressions.
	if (m_kind != FunctionType::Kind::Internal && m_kind != FunctionType::Kind::External && m_kind != FunctionType::Kind::DelegateCall)
		return nullptr;

	// return function without parameter names and without declaration
	return TypeProvider::function(
		m_parameterTypes,
		m_returnParameterTypes,
		strings(m_parameterTypes.size()),
		strings(m_returnParameterNames.size()),
		m_kind,
		m_stateMutability,
		nullptr,
		Options::fromFunctionType(*this)
	);
}

bool FunctionType::canTakeArguments(
	FuncCallArguments const& _arguments,
	Type const* _selfType
) const
{
	solAssert(!hasBoundFirstArgument() || _selfType, "");
	if (hasBoundFirstArgument() && !_selfType->isImplicitlyConvertibleTo(*selfType()))
		return false;
	TypePointers paramTypes = parameterTypes();
	std::vector<std::string> const paramNames = parameterNames();

	if (takesArbitraryParameters())
		return true;
	else if (_arguments.numArguments() != paramTypes.size())
		return false;
	else if (!_arguments.hasNamedArguments())
		return equal(
			_arguments.types.cbegin(),
			_arguments.types.cend(),
			paramTypes.cbegin(),
			[](Type const* argumentType, Type const* parameterType)
			{
				return argumentType->isImplicitlyConvertibleTo(*parameterType);
			}
		);
	else if (paramNames.size() != _arguments.numNames())
		return false;
	else
	{
		solAssert(_arguments.numArguments() == _arguments.numNames(), "Expected equal sized type & name vectors");

		size_t matchedNames = 0;

		for (size_t a = 0; a < _arguments.names.size(); a++)
			for (size_t p = 0; p < paramNames.size(); p++)
				if (*_arguments.names[a] == paramNames[p])
				{
					matchedNames++;
					if (!_arguments.types[a]->isImplicitlyConvertibleTo(*paramTypes[p]))
						return false;
				}

		if (matchedNames == _arguments.numNames())
			return true;

		return false;
	}
}

bool FunctionType::hasEqualParameterTypes(FunctionType const& _other) const
{
	if (m_parameterTypes.size() != _other.m_parameterTypes.size())
		return false;
	return equal(
		m_parameterTypes.cbegin(),
		m_parameterTypes.cend(),
		_other.m_parameterTypes.cbegin(),
		[](Type const* _a, Type const* _b) -> bool { return *_a == *_b; }
	);
}

bool FunctionType::hasEqualReturnTypes(FunctionType const& _other) const
{
	if (m_returnParameterTypes.size() != _other.m_returnParameterTypes.size())
		return false;
	return equal(
		m_returnParameterTypes.cbegin(),
		m_returnParameterTypes.cend(),
		_other.m_returnParameterTypes.cbegin(),
		[](Type const* _a, Type const* _b) -> bool { return *_a == *_b; }
	);
}

bool FunctionType::equalExcludingStateMutability(FunctionType const& _other) const
{
	if (m_kind != _other.m_kind)
		return false;

	if (!hasEqualParameterTypes(_other) || !hasEqualReturnTypes(_other))
		return false;

	//@todo this is ugly, but cannot be prevented right now
	if (gasSet() != _other.gasSet() || valueSet() != _other.valueSet() || saltSet() != _other.saltSet())
		return false;

	if (hasBoundFirstArgument() != _other.hasBoundFirstArgument())
		return false;

	solAssert(!hasBoundFirstArgument() || *selfType() == *_other.selfType(), "");

	return true;
}

bool FunctionType::isBareCall() const
{
	switch (m_kind)
	{
	case Kind::BareCall:
	case Kind::BareCallCode:
	case Kind::BareDelegateCall:
	case Kind::BareStaticCall:
	case Kind::ECRecover:
	case Kind::SHA256:
	case Kind::RIPEMD160:
		return true;
	default:
		return false;
	}
}

std::string FunctionType::externalSignature() const
{
	solAssert(m_declaration != nullptr, "External signature of function needs declaration");
	solAssert(!m_declaration->name().empty(), "Fallback function has no signature.");
	switch (kind())
	{
	case Kind::Internal:
	case Kind::External:
	case Kind::DelegateCall:
	case Kind::Event:
	case Kind::Error:
	case Kind::Declaration:
		break;
	default:
		solAssert(false, "Invalid function type for requesting external signature.");
	}

	// "inLibrary" is only relevant if this is neither an event nor an error.
	bool inLibrary = false;
	if (kind() != Kind::Event && kind() != Kind::Error)
		if (auto const* contract = dynamic_cast<ContractDefinition const*>(m_declaration->scope()))
			inLibrary = contract->isLibrary();

	auto extParams = transformParametersToExternal(m_parameterTypes, inLibrary);

	solAssert(extParams.message().empty(), extParams.message());

	auto typeStrings = extParams.get() | ranges::views::transform([&](Type const* _t) -> std::string
	{
		std::string typeName = _t->signatureInExternalFunction(true);
		return typeName;
	});
	return m_declaration->name() + "(" + boost::algorithm::join(typeStrings, ",") + ")";
}

u256 FunctionType::externalIdentifier() const
{
	return util::selectorFromSignatureU32(externalSignature());
}

std::string FunctionType::externalIdentifierHex() const
{
	return util::selectorFromSignatureH32(externalSignature()).hex();
}

bool FunctionType::isPure() const
{
	// TODO: replace this with m_stateMutability == StateMutability::Pure once
	//       the callgraph analyzer is in place
	return
		m_kind == Kind::KECCAK256 ||
		m_kind == Kind::ECRecover ||
		m_kind == Kind::SHA256 ||
		m_kind == Kind::RIPEMD160 ||
		m_kind == Kind::AddMod ||
		m_kind == Kind::MulMod ||
		m_kind == Kind::ObjectCreation ||
		m_kind == Kind::ABIEncode ||
		m_kind == Kind::ABIEncodePacked ||
		m_kind == Kind::ABIEncodeWithSelector ||
		m_kind == Kind::ABIEncodeCall ||
		m_kind == Kind::ABIEncodeWithSignature ||
		m_kind == Kind::ABIDecode ||
		m_kind == Kind::MetaType ||

		m_kind == Kind::AddressMakeAddrExtern ||
		m_kind == Kind::AddressMakeAddrStd ||

		m_kind == Kind::Wrap ||
		m_kind == Kind::Unwrap;
}

TypePointers FunctionType::parseElementaryTypeVector(strings const& _types)
{
	TypePointers pointers;
	pointers.reserve(_types.size());
	for (std::string const& type: _types)
		pointers.push_back(TypeProvider::fromElementaryTypeName(type));
	return pointers;
}

Type const* FunctionType::copyAndSetCallOptions(bool _setGas, bool _setValue, bool _setSalt) const
{
	solAssert(m_kind != Kind::Declaration, "");
	Options options = Options::fromFunctionType(*this);
	if (_setGas) options.gasSet = true;
	if (_setValue) options.valueSet = true;
	if (_setSalt) options.saltSet = true;
	return TypeProvider::function(
		m_parameterTypes,
		m_returnParameterTypes,
		m_parameterNames,
		m_returnParameterNames,
		m_kind,
		m_stateMutability,
		m_declaration,
		options
	);
}

FunctionTypePointer FunctionType::withBoundFirstArgument() const
{
	solAssert(!m_parameterTypes.empty(), "");
	solAssert(!gasSet(), "");
	solAssert(!valueSet(), "");
	solAssert(!saltSet(), "");
	Options options = Options::fromFunctionType(*this);
	options.hasBoundFirstArgument = true;
	return TypeProvider::function(
		m_parameterTypes,
		m_returnParameterTypes,
		m_parameterNames,
		m_returnParameterNames,
		m_kind,
		m_stateMutability,
		m_declaration,
		options
	);
}

FunctionTypePointer FunctionType::asExternallyCallableFunction(bool _inLibrary) const
{
	TypePointers parameterTypes;
	for (auto const& t: m_parameterTypes) {
		parameterTypes.push_back(t);
	}

	TypePointers returnParameterTypes;
	for (auto const& returnParamType: m_returnParameterTypes)
		returnParameterTypes.push_back(returnParamType);

	Kind kind = m_kind;
	if (_inLibrary)
	{
		solAssert(!!m_declaration, "Declaration has to be available.");
		solAssert(m_declaration->isPublic(), "");
		kind = Kind::DelegateCall;
	}

	return TypeProvider::function(
		parameterTypes,
		returnParameterTypes,
		m_parameterNames,
		m_returnParameterNames,
		kind,
		m_stateMutability,
		m_declaration,
		Options::fromFunctionType(*this)
	);
}

Type const* FunctionType::selfType() const
{
	solAssert(hasBoundFirstArgument(), "Function is not attached to a type.");
	solAssert(m_parameterTypes.size() > 0, "Function has no self type.");
	return m_parameterTypes.at(0);
}

ASTPointer<StructuredDocumentation> FunctionType::documentation() const
{
	auto function = dynamic_cast<StructurallyDocumented const*>(m_declaration);
	if (function)
		return function->documentation();

	return ASTPointer<StructuredDocumentation>();
}

bool FunctionType::padArguments() const
{
	// No padding only for hash functions, low-level calls and the packed encoding function.
	switch (m_kind)
	{
	case Kind::BareCall:
	case Kind::BareCallCode:
	case Kind::BareDelegateCall:
	case Kind::BareStaticCall:
	case Kind::SHA256:
	case Kind::RIPEMD160:
	case Kind::KECCAK256:
	case Kind::ABIEncodePacked:
		return false;
	default:
		return true;
	}
	return true;
}

Type const* MappingType::encodingType() const
{
	return TypeProvider::uint(256);
}

Type const* MappingType::realKeyType() const
{
	auto strOrBytesType = dynamic_cast<ArrayType const*>(m_keyType);
	if ((strOrBytesType != nullptr && strOrBytesType->isByteArrayOrString()) ||
		m_keyType->category() == Type::Category::TvmCell
	) {
		return TypeProvider::uint256();
	}

	return m_keyType;
}

BoolResult MappingType::isImplicitlyConvertibleTo(Type const& _other) const
{
	if (Type::isImplicitlyConvertibleTo(_other))
		return true;

	if (_other.category() != category())
		return false;
	auto map = dynamic_cast<MappingType const*>(&_other);
	return *keyType() == *map->keyType() && *valueType() == *map->valueType();
}

BoolResult OptionalType::isImplicitlyConvertibleTo(Type const& _other) const
{
	if (Type::isImplicitlyConvertibleTo(_other))
		return true;

	if (auto optOther = dynamic_cast<OptionalType const*>(&_other)) {
		if (isImplicitlyConvertibleTo(*optOther->valueType()))
			return true;
		if (valueType()->isImplicitlyConvertibleTo(*optOther->valueType()))
			return true;
	}
	bool r = *this == _other;
	return r;
}

std::string MappingType::richIdentifier() const
{
	return "t_mapping" + identifierList(m_keyType, m_valueType);
}

std::string OptionalType::richIdentifier() const
{
	return "t_optional_" + m_type->richIdentifier();
}


bool MappingType::operator==(Type const& _other) const
{
	if (_other.category() != category())
		return false;
	MappingType const& other = dynamic_cast<MappingType const&>(_other);
	return *other.m_keyType == *m_keyType && *other.m_valueType == *m_valueType;
}

bool OptionalType::operator==(Type const& _other) const
{
	if (_other.category() != category())
		return false;
	OptionalType const& other = dynamic_cast<OptionalType const&>(_other);
	return *other.m_type == *m_type;
}

std::string MappingType::toString(bool _withoutDataLocation) const
{
	return "mapping(" + keyType()->toString(_withoutDataLocation) + " => " + valueType()->toString(_withoutDataLocation) + ")";
}

std::string OptionalType::toString(bool _short) const
{
	return "optional(" + valueType()->toString(_short) + ")";
}

std::string MappingType::canonicalName() const
{
	return "mapping(" + keyType()->canonicalName() + " => " + valueType()->canonicalName() + ")";
}

std::string OptionalType::canonicalName() const
{
	return "optional(" + valueType()->canonicalName() + ")";
}

TypeResult MappingType::unaryOperatorResult(Token _operator) const {
	return _operator == Token::Delete ? TypeProvider::tuple(std::vector<Type const*>()) : nullptr;
}

TypeResult OptionalType::unaryOperatorResult(Token _operator) const {
	return _operator == Token::Delete ? TypeProvider::tuple(std::vector<Type const*>()) : nullptr;
}

BoolResult NullType::isImplicitlyConvertibleTo(Type const& _other) const {
	auto opt = dynamic_cast<OptionalType const*>(&_other);
	return opt;
}

std::string NullType::richIdentifier() const {
	return "null";
}

bool NullType::operator==(Type const& _other) const {
	return _other.category() == category();
}

std::string NullType::toString(bool /*_short*/) const {
	return "null";
}

std::string NullType::canonicalName() const {
	return "null";
}

BoolResult EmptyMapType::isImplicitlyConvertibleTo(Type const& _other) const {
	auto map  = dynamic_cast<MappingType const*>(&_other);
	return map;
}

std::string EmptyMapType::richIdentifier() const {
	return "emptyMap";
}

bool EmptyMapType::operator==(Type const& _other) const {
	return _other.category() == category();
}

std::string EmptyMapType::toString(bool /*_short*/) const {
	return "emptyMap";
}

std::string EmptyMapType::canonicalName() const {
	return "emptyMap";
}

std::vector<std::tuple<std::string, Type const*>> MappingType::makeStackItems() const
{
	return {std::make_tuple("slot", TypeProvider::uint256())};
}

BoolResult NanType::isImplicitlyConvertibleTo(Type const& _other) const
{
	return _other.category() == Type::Category::QInteger ||
			_other.category() == Type::Category::QBool;
}

std::string NanType::richIdentifier() const
{
	return "NaN";
}

std::string NanType::toString(bool) const
{
	return "NaN";
}

std::string TypeType::richIdentifier() const
{
	return "t_type" + identifierList(actualType());
}

bool TypeType::operator==(Type const& _other) const
{
	if (_other.category() != category())
		return false;
	TypeType const& other = dynamic_cast<TypeType const&>(_other);
	return *actualType() == *other.actualType();
}

u256 TypeType::storageSize() const
{
	solAssert(false, "Storage size of non-storable type type requested.");
}

std::vector<std::tuple<std::string, Type const*>> TypeType::makeStackItems() const
{
	if (auto contractType = dynamic_cast<ContractType const*>(m_actualType))
		if (contractType->contractDefinition().isLibrary())
		{
			solAssert(!contractType->isSuper(), "");
			return {std::make_tuple("address", TypeProvider::address())};
		}

	return {};
}

MemberList::MemberMap TypeType::nativeMembers(ASTNode const* _currentScope) const
{
	MemberList::MemberMap members;
	if (m_actualType->category() == Category::Contract)
	{
		auto contractType = dynamic_cast<ContractType const*>(m_actualType);
		ContractDefinition const& contract = contractType->contractDefinition();
		if (contractType->isSuper())
		{
			// add the most derived of all functions which are visible in derived contracts
			auto bases = contract.annotation().linearizedBaseContracts;
			solAssert(bases.size() >= 1, "linearizedBaseContracts should at least contain the most derived contract.");
			// `sliced(1, ...)` ignores the most derived contract, which should not be searchable from `super`.
			for (ContractDefinition const* base: bases | ranges::views::tail)
				for (FunctionDefinition const* function: base->definedFunctions())
				{
					if (!function->isVisibleInDerivedContracts() || !function->isImplemented())
						continue;

					auto functionType = TypeProvider::function(*function, FunctionType::Kind::Internal);
					bool functionWithEqualArgumentsFound = false;
					for (auto const& member: members)
					{
						if (member.name != function->name())
							continue;
						auto memberType = dynamic_cast<FunctionType const*>(member.type);
						solAssert(!!memberType, "Override changes type.");
						if (!memberType->hasEqualParameterTypes(*functionType))
							continue;
						functionWithEqualArgumentsFound = true;
						break;
					}
					if (!functionWithEqualArgumentsFound)
						members.emplace_back(function, functionType);
				}
		}
		else
		{
			auto const* contractScope = dynamic_cast<ContractDefinition const*>(_currentScope);
			bool inDerivingScope = contractScope && contractScope->derivesFrom(contract);

			for (auto const* declaration: contract.declarations())
			{
				if (dynamic_cast<ModifierDefinition const*>(declaration))
					continue;
				if (declaration->name().empty())
					continue;

				if (!contract.isLibrary() && inDerivingScope && declaration->isVisibleInDerivedContracts())
				{
					if (
						auto const* functionDefinition = dynamic_cast<FunctionDefinition const*>(declaration);
						functionDefinition && !functionDefinition->isImplemented()
					)
						members.emplace_back(declaration, declaration->typeViaContractName());
					else
						members.emplace_back(declaration, declaration->type());
				}
				else if (
					(contract.isLibrary() && declaration->isVisibleAsLibraryMember()) ||
					declaration->isVisibleViaContractTypeAccess()
				)
					members.emplace_back(declaration, declaration->typeViaContractName());
			}
		}
	}
	else if (m_actualType->category() == Category::Enum)
	{
		EnumDefinition const& enumDef = dynamic_cast<EnumType const&>(*m_actualType).enumDefinition();
		auto enumType = TypeProvider::enumType(enumDef);
		for (ASTPointer<EnumValue> const& enumValue: enumDef.members()) {
			members.emplace_back(enumValue.get(), enumType);
		}
	} else if (m_actualType->category() == Category::Address) {
		members.emplace_back("makeAddrExtern", TypeProvider::function(
				TypePointers{TypeProvider::uint256(), TypeProvider::uint256()},
				TypePointers{TypeProvider::address()},
				strings{std::string(), std::string()},
				strings{std::string()},
				FunctionType::Kind::AddressMakeAddrExtern,
				StateMutability::Pure
		));
		members.emplace_back("addrNone", TypeProvider::address());
		members.emplace_back("makeAddrStd", TypeProvider::function(
				TypePointers{TypeProvider::integer(8, IntegerType::Modifier::Signed), TypeProvider::uint256()},
				TypePointers{TypeProvider::address()},
				strings{std::string(), std::string()},
				strings{std::string()},
				FunctionType::Kind::AddressMakeAddrStd,
				StateMutability::Pure
		));
	}
	else if (m_actualType->category() == Category::UserDefinedValueType)
	{
		auto& userDefined = dynamic_cast<UserDefinedValueType const&>(*m_actualType);
		members.emplace_back(
			"wrap",
			TypeProvider::function(
				TypePointers{&userDefined.underlyingType()},
				TypePointers{&userDefined},
				strings{std::string{}},
				strings{std::string{}},
				FunctionType::Kind::Wrap,
				StateMutability::Pure
			)
		);
		members.emplace_back(
			"unwrap",
			TypeProvider::function(
				TypePointers{&userDefined},
				TypePointers{&userDefined.underlyingType()},
				strings{std::string{}},
				strings{std::string{}},
				FunctionType::Kind::Unwrap,
				StateMutability::Pure
			)
		);
	}
	else if (
		auto const* arrayType = dynamic_cast<ArrayType const*>(m_actualType);
		arrayType && arrayType->isByteArrayOrString()
	)
		members.emplace_back("concat", TypeProvider::function(
			TypePointers{},
			TypePointers{arrayType->isString() ? TypeProvider::stringMemory() : TypeProvider::bytesMemory()},
			strings{},
			strings{std::string{}},
			arrayType->isString() ? FunctionType::Kind::StringConcat : FunctionType::Kind::BytesConcat,
			StateMutability::Pure,
			nullptr,
			FunctionType::Options::withArbitraryParameters()
		));
	return members;
}

BoolResult TypeType::isExplicitlyConvertibleTo(Type const& _convertTo) const
{
	if (dynamic_cast<AddressType const*>(&_convertTo))
		if (auto const* contractType = dynamic_cast<ContractType const*>(m_actualType))
			return contractType->contractDefinition().isLibrary();
	return isImplicitlyConvertibleTo(_convertTo);
}

ModifierType::ModifierType(ModifierDefinition const& _modifier)
{
	TypePointers params;
	params.reserve(_modifier.parameters().size());
	for (ASTPointer<VariableDeclaration> const& var: _modifier.parameters())
		params.push_back(var->annotation().type);
	swap(params, m_parameterTypes);
}

u256 ModifierType::storageSize() const
{
	solAssert(false, "Storage size of non-storable type type requested.");
}

std::string ModifierType::richIdentifier() const
{
	return "t_modifier" + identifierList(m_parameterTypes);
}

bool ModifierType::operator==(Type const& _other) const
{
	if (_other.category() != category())
		return false;
	ModifierType const& other = dynamic_cast<ModifierType const&>(_other);

	if (m_parameterTypes.size() != other.m_parameterTypes.size())
		return false;
	auto typeCompare = [](Type const* _a, Type const* _b) -> bool { return *_a == *_b; };

	if (!equal(
		m_parameterTypes.cbegin(),
		m_parameterTypes.cend(),
		other.m_parameterTypes.cbegin(),
		typeCompare
	))
		return false;
	return true;
}

std::string ModifierType::toString(bool _withoutDataLocation) const
{
	std::string name = "modifier (";
	for (auto it = m_parameterTypes.begin(); it != m_parameterTypes.end(); ++it)
		name += (*it)->toString(_withoutDataLocation) + (it + 1 == m_parameterTypes.end() ? "" : ",");
	return name + ")";
}

std::string ModuleType::richIdentifier() const
{
	return "t_module_" + std::to_string(m_sourceUnit.id());
}

bool ModuleType::operator==(Type const& _other) const
{
	if (_other.category() != category())
		return false;
	return &m_sourceUnit == &dynamic_cast<ModuleType const&>(_other).m_sourceUnit;
}

MemberList::MemberMap ModuleType::nativeMembers(ASTNode const*) const
{
	MemberList::MemberMap symbols;
	for (auto const& [name, declarations]: *m_sourceUnit.annotation().exportedSymbols)
		for (Declaration const* symbol: declarations)
			symbols.emplace_back(symbol, symbol->type(), name);
	return symbols;
}

std::string ModuleType::toString(bool) const
{
	return std::string("module \"") + *m_sourceUnit.annotation().path + std::string("\"");
}

std::string MagicType::richIdentifier() const
{
	switch (m_kind)
	{
	case Kind::Block:
		return "t_magic_block";
	case Kind::Message:
		return "t_magic_message";
	case Kind::TVM:
		return "t_magic_tvm";
	case Kind::Transaction:
		return "t_magic_transaction";
	case Kind::ABI:
		return "t_magic_abi";
	case Kind::MetaType:
		solAssert(m_typeArgument, "");
		return "t_magic_meta_type_" + m_typeArgument->richIdentifier();
	case Kind::Math:
		return "t_magic_math";
	case Kind::Rnd:
		return "t_magic_rnd";
	case Kind::Gosh:
		return "t_magic_gosh";
	case Kind::BLS:
		return "t_magic_bls";
	}
	return "";
}

bool MagicType::operator==(Type const& _other) const
{
	if (_other.category() != category())
		return false;
	MagicType const& other = dynamic_cast<MagicType const&>(_other);
	return other.m_kind == m_kind;
}

MemberList::MemberMap MagicType::nativeMembers(ASTNode const*) const
{
	switch (m_kind)
	{
	case Kind::Block:
		return MemberList::MemberMap({
			{"logicaltime", TypeProvider::uint(64)},
			{"seqno", TypeProvider::uint(32)},
			{"timestamp", TypeProvider::uint(32)},
			{"difficulty", TypeProvider::uint256()},
			{"prevrandao", TypeProvider::uint256()},
			{"number", TypeProvider::uint256()},
			{"gaslimit", TypeProvider::uint256()},
			{"chainid", TypeProvider::uint256()},
			{"basefee", TypeProvider::uint256()},
			{"blobbasefee", TypeProvider::uint256()}
		});
	case Kind::Message:
		return MemberList::MemberMap({
			{"sender", TypeProvider::address()},
			{"pubkey", TypeProvider::function(strings(), strings{"uint"}, FunctionType::Kind::MsgPubkey, StateMutability::Pure)},
			{"createdAt", TypeProvider::uint(32)},
			{"hasStateInit", TypeProvider::boolean()},
			{"gas", TypeProvider::uint256()},
			{"value", TypeProvider::coins()},
			{"data", TypeProvider::tvmcell()},
			{"sig", TypeProvider::fixedBytes(4)},
			{"currencies", TypeProvider::extraCurrencyCollection()},
			{"isExternal", TypeProvider::boolean()},
			{"isInternal", TypeProvider::boolean()},
			{"isTickTock", TypeProvider::boolean()},
			{"body", TypeProvider::tvmslice()},
			{"forwardFee", TypeProvider::coins()},
			{"importFee", TypeProvider::coins()},
		});
	case Kind::TVM: {
		MemberList::MemberMap members = {
			{"code", TypeProvider::function({}, {TypeProvider::tvmcell()}, {}, {{}}, FunctionType::Kind::TVMCode, StateMutability::Pure)},
			{"codeSalt", TypeProvider::function({TypeProvider::tvmcell()}, {TypeProvider::optional(TypeProvider::tvmcell())}, {{}}, {{}}, FunctionType::Kind::ABICodeSalt, StateMutability::Pure)},
			{"setCodeSalt", TypeProvider::function({TypeProvider::tvmcell(), TypeProvider::tvmcell()}, {TypeProvider::tvmcell()}, {{}, {}}, {{}}, FunctionType::Kind::ABISetCodeSalt, StateMutability::Pure)},
			{"pubkey", TypeProvider::function(strings(), strings{"uint"}, FunctionType::Kind::TVMPubkey, StateMutability::Pure)},
			{"setPubkey", TypeProvider::function({"uint"}, {}, FunctionType::Kind::TVMSetPubkey, StateMutability::NonPayable)},
			{"accept", TypeProvider::function(strings(), strings(), FunctionType::Kind::TVMAccept, StateMutability::Pure)},
			{"commit", TypeProvider::function(strings(), strings(), FunctionType::Kind::TVMCommit, StateMutability::NonPayable)},
			{"rawCommit", TypeProvider::function(strings(), strings(), FunctionType::Kind::TVMCommit, StateMutability::NonPayable)},
			{"getData", TypeProvider::function({}, {TypeProvider::tvmcell()}, {}, {{}}, FunctionType::Kind::TVMCommit, StateMutability::Pure)},
			{"setData", TypeProvider::function({TypeProvider::tvmcell()}, {}, {{}}, {}, FunctionType::Kind::TVMCommit, StateMutability::NonPayable)},
			{"resetStorage", TypeProvider::function(strings(), strings(), FunctionType::Kind::TVMResetStorage, StateMutability::NonPayable)},
			{"log", TypeProvider::function(strings{"string"}, strings{}, FunctionType::Kind::LogTVM, StateMutability::Pure)},
			{"exit", TypeProvider::function(strings{}, strings{}, FunctionType::Kind::TVMExit, StateMutability::Pure)},
			{"exit1", TypeProvider::function(strings{}, strings{}, FunctionType::Kind::TVMExit1, StateMutability::Pure)},
			{"setGasLimit", TypeProvider::function({"uint"}, {}, FunctionType::Kind::TVMSetGasLimit, StateMutability::Pure)},
			{"initCodeHash", TypeProvider::function({}, {"uint256"}, FunctionType::Kind::TVMInitCodeHash, StateMutability::Pure)},
			{"buyGas", TypeProvider::function({"uint"}, {}, FunctionType::Kind::TVMSetGasLimit, StateMutability::Pure)},

			// for stdlib
			{"replayProtTime", TypeProvider::function({}, {"uint64"}, FunctionType::Kind::TVMReplayProtTime, StateMutability::Pure)},
			{"setReplayProtTime", TypeProvider::function({"uint64"}, {}, FunctionType::Kind::TVMSetReplayProtTime, StateMutability::Pure)},
			{"replayProtInterval", TypeProvider::function({}, {"uint64"}, FunctionType::Kind::TVMReplayProtInterval, StateMutability::Pure)},

			{"rawReserve", TypeProvider::function(
				TypePointers{TypeProvider::uint256(), TypeProvider::extraCurrencyCollection(),  TypeProvider::uint256()},
				TypePointers{},
				strings{std::string{}, std::string{}, std::string{}},
				strings{},
				FunctionType::Kind::TVMSetcode,
				StateMutability::Pure
			)},
			{"rawReserve", TypeProvider::function(
				TypePointers{TypeProvider::uint256(), TypeProvider::uint256()},
				TypePointers{},
				strings{std::string{}, std::string{}},
				strings{},
				FunctionType::Kind::TVMSetcode,
				StateMutability::Pure
			)},
			{"setcode", TypeProvider::function(
				TypePointers{TypeProvider::tvmcell()},
				TypePointers{},
				strings{std::string()},
				strings{},
				FunctionType::Kind::TVMSetcode,
				StateMutability::Pure
			)},
			{"setCurrentCode", TypeProvider::function(
				TypePointers{TypeProvider::tvmcell()},
				TypePointers{},
				strings{std::string()},
				strings{},
				FunctionType::Kind::TVMSetcode,
				StateMutability::Pure
			)},
			{"bindump", TypeProvider::function(
				TypePointers{},
				TypePointers{},
				strings{},
				strings{},
				FunctionType::Kind::TVMDump,
				StateMutability::Pure
			)},
			{"hexdump", TypeProvider::function(
				TypePointers{},
				TypePointers{},
				strings{},
				strings{},
				FunctionType::Kind::TVMDump,
				StateMutability::Pure,
				nullptr,
				FunctionType::Options::withArbitraryParameters()
			)},
			{"hash", TypeProvider::function(
				TypePointers{},
				TypePointers{},
				strings{},
				strings{},
				FunctionType::Kind::TVMHash,
				StateMutability::Pure,
				nullptr,
				FunctionType::Options::withArbitraryParameters()
			)},
			{"checkSign", TypeProvider::function(
				TypePointers{TypeProvider::uint256(), TypeProvider::uint256(), TypeProvider::uint256(), TypeProvider::uint256()},
				TypePointers{TypeProvider::boolean()},
				strings{std::string(), std::string(), std::string(), std::string()},
				strings{std::string()},
				FunctionType::Kind::TVMChecksign,
				StateMutability::Pure
			)},
			{"checkSign", TypeProvider::function(
				TypePointers{TypeProvider::uint256(), TypeProvider::tvmslice(), TypeProvider::uint256()},
				TypePointers{TypeProvider::boolean()},
				strings{std::string(), std::string(), std::string()},
				strings{std::string()},
				FunctionType::Kind::TVMChecksign,
				StateMutability::Pure
			)},
			{"checkSign", TypeProvider::function(
				TypePointers{TypeProvider::tvmslice(), TypeProvider::tvmslice(), TypeProvider::uint256()},
				TypePointers{TypeProvider::boolean()},
				strings{std::string(), std::string(), std::string()},
				strings{std::string()},
				FunctionType::Kind::TVMChecksign,
				StateMutability::Pure
			)},
			{"sendrawmsg", TypeProvider::function(
				TypePointers{TypeProvider::tvmcell(), TypeProvider::uint(8)},
				TypePointers{},
				strings{std::string(), std::string()},
				strings{},
				FunctionType::Kind::TVMSendMsg,
				StateMutability::Pure
			)},
			{"configParam", TypeProvider::function(
				TypePointers{},
				TypePointers{},
				strings{},
				strings{},
				FunctionType::Kind::TVMConfigParam,
				StateMutability::Pure,
				nullptr,
				FunctionType::Options::withArbitraryParameters()
			)},
			{"rawConfigParam", TypeProvider::function(
				{TypeProvider::integer(32, IntegerType::Modifier::Signed)},
				{TypeProvider::optional(TypeProvider::tvmcell())},
				{{}},
				{{}},
				FunctionType::Kind::TVMRawConfigParam,
				StateMutability::Pure
			)},
			{"buildIntMsg", TypeProvider::function(
				{
					TypeProvider::address(),
					TypeProvider::coins(),
					TypeProvider::extraCurrencyCollection(),
					TypeProvider::boolean(),
					TypeProvider::callList(),
					TypeProvider::tvmcell(),
				},
				{TypeProvider::tvmcell()},
				{
					"dest", // mandatory
					"value", // mandatory
					"currencies", // can be omitted
					"bounce", // can be omitted
					"call", // mandatory
					"stateInit", // can be omitted
				},
				{{}},
				FunctionType::Kind::ABIBuildIntMsg,
				StateMutability::Pure,
				nullptr,
				FunctionType::Options::withArbitraryParameters()
			)},
			{"buildStateInit", TypeProvider::function(
				TypePointers{TypeProvider::tvmcell(),
							 TypeProvider::tvmcell(),
							 TypeProvider::uint(8),
							 TypeProvider::initializerList(),
							 TypeProvider::uint256(),
							 //TypeProvider::contract(...) it's commented because we should set the concrete contract
							 // but it can be any contract
							 },
				TypePointers{TypeProvider::tvmcell()},
				strings{std::string("code"),	// mandatory
						std::string("data"),	// conflicts with pubkey and varInit
						std::string("splitDepth"),	// can be omitted
						std::string("varInit"),	// conflicts with data
						std::string("pubkey"),	// conflicts with data
						//string("contr")
					},
				strings{std::string()},
				FunctionType::Kind::ABIEncodeStateInit,
				StateMutability::Pure,
				nullptr,
				FunctionType::Options::withArbitraryParameters()
			)},
			{"buildDataInit", TypeProvider::function(
				{
					TypeProvider::uint256(),
					TypeProvider::initializerList(),
					//TypeProvider::contract(...) it's commented because we should set the concrete contract
				},
				{TypeProvider::tvmcell()},
				{"pubkey", "varInit"},
				{{}},
				FunctionType::Kind::ABIEncodeData,
				StateMutability::Pure,
				nullptr, FunctionType::Options::withArbitraryParameters()
			)},
			{"stateInitHash", TypeProvider::function(
				TypePointers{TypeProvider::uint256(), TypeProvider::uint256(), TypeProvider::uint(16), TypeProvider::uint(16)},
				TypePointers{TypeProvider::uint256()},
				strings{std::string(), std::string(), std::string(), std::string()},
				strings{std::string()},
				FunctionType::Kind::ABIStateInitHash,
				StateMutability::Pure
			)},
			{"functionId", TypeProvider::function(
				TypePointers{},
				TypePointers{TypeProvider::uint(32)},
				strings{},
				strings{std::string()},
				FunctionType::Kind::ABIFunctionId,
				StateMutability::Pure,
				nullptr, FunctionType::Options::withArbitraryParameters()
			)},
			{"encodeBody", TypeProvider::function(
				TypePointers{},
				TypePointers{TypeProvider::tvmcell()},
				strings{},
				strings{std::string()},
				FunctionType::Kind::ABIEncodeBody,
				StateMutability::Pure,
				nullptr, FunctionType::Options::withArbitraryParameters()
			)}
		};
		return members;
	}
	case Kind::Rnd: {
		MemberList::MemberMap members = {
			{
				"next",
				TypeProvider::function({}, {}, {}, {}, FunctionType::Kind::RndNext, StateMutability::Pure, nullptr, FunctionType::Options::withArbitraryParameters())
			},
			{
				"setSeed",
				TypeProvider::function({TypeProvider::uint256()}, {}, {{}}, {}, FunctionType::Kind::RndSetSeed, StateMutability::Pure)
			},
			{
				"getSeed",
				TypeProvider::function({}, {TypeProvider::uint256()}, {}, {{}}, FunctionType::Kind::RndGetSeed, StateMutability::Pure)
			},
			{
				"shuffle",
				TypeProvider::function({}, {}, {}, {}, FunctionType::Kind::RndShuffle, StateMutability::Pure)
			},
			{
				"shuffle",
				TypeProvider::function({TypeProvider::uint256()}, {}, {{}}, {}, FunctionType::Kind::RndShuffle, StateMutability::Pure)
			}
		};
		return members;
	}
	case Kind::Math: {
		MemberList::MemberMap members = {
			{
				"divc",
				TypeProvider::function(
					{}, {}, {}, {}, FunctionType::Kind::MathDivC, StateMutability::Pure
				)
			},
			{
				"divr",
				TypeProvider::function(
					{}, {}, {}, {}, FunctionType::Kind::MathDivR, StateMutability::Pure
				)
			},
			{
				"mulmod",
				TypeProvider::function(
					{}, {}, {}, {}, FunctionType::Kind::MathMulMod, StateMutability::Pure
				)
			}
		};
		members.emplace_back("max", TypeProvider::function(
			TypePointers{},
			TypePointers{},
			strings{},
			strings{},
			FunctionType::Kind::MathMax,
			StateMutability::Pure,
			nullptr, FunctionType::Options::withArbitraryParameters()
		));
		members.emplace_back("min", TypeProvider::function(
			TypePointers{},
			TypePointers{},
			strings{},
			strings{},
			FunctionType::Kind::MathMin,
			StateMutability::Pure,
			nullptr, FunctionType::Options::withArbitraryParameters()
		));
		members.emplace_back("minmax", TypeProvider::function(
			TypePointers{},
			TypePointers{},
			strings{},
			strings{},
			FunctionType::Kind::MathMinMax,
			StateMutability::Pure,
			nullptr, FunctionType::Options::withArbitraryParameters()
		));
		for(const std::string code : {"muldiv", "muldivr", "muldivc"}) {
			members.emplace_back(code.c_str(), TypeProvider::function(
				TypePointers{},
				TypePointers{},
				strings{},
				strings{},
				FunctionType::Kind::MathMulDiv,
				StateMutability::Pure,
				nullptr, FunctionType::Options::withArbitraryParameters()
			));
		}
		members.emplace_back("muldivmod", TypeProvider::function(
			TypePointers{},
			TypePointers{},
			strings{},
			strings{},
			FunctionType::Kind::MathMulDivMod,
			StateMutability::Pure,
			nullptr, FunctionType::Options::withArbitraryParameters()
		));
		members.emplace_back("divmod", TypeProvider::function(
			TypePointers{},
			TypePointers{},
			strings{},
			strings{},
			FunctionType::Kind::MathDivMod,
			StateMutability::Pure,
			nullptr, FunctionType::Options::withArbitraryParameters()
		));
		members.emplace_back("abs", TypeProvider::function(
			TypePointers{},
			TypePointers{},
			strings{},
			strings{},
			FunctionType::Kind::MathAbs,
			StateMutability::Pure,
			nullptr, FunctionType::Options::withArbitraryParameters()
		));
		members.emplace_back("modpow2", TypeProvider::function(
			TypePointers{},
			TypePointers{},
			strings{},
			strings{},
			FunctionType::Kind::MathModpow2,
			StateMutability::Pure,
			nullptr, FunctionType::Options::withArbitraryParameters()
		));
		members.emplace_back("sign", TypeProvider::function(
			TypePointers{},
			TypePointers{},
			strings{},
			strings{},
			FunctionType::Kind::MathSign,
			StateMutability::Pure,
			nullptr, FunctionType::Options::withArbitraryParameters()
		));
		return members;
	}
	case Kind::Transaction:
		return MemberList::MemberMap({
			{"gasprice", TypeProvider::uint256()},
			{"logicaltime", TypeProvider::uint(64)},
			{"origin", TypeProvider::address()},
			{"storageFee", TypeProvider::coins()},
			{"timestamp", TypeProvider::uint(64)},
		});
	case Kind::ABI:
		return MemberList::MemberMap({
			{"encode", TypeProvider::function(
				TypePointers{},
				TypePointers{TypeProvider::tvmcell()},
				strings{},
				strings{{}},
				FunctionType::Kind::ABIEncode,
				StateMutability::Pure,
				nullptr,
				FunctionType::Options::withArbitraryParameters()
			)},
			{"encodePacked", TypeProvider::function(
				TypePointers{},
				TypePointers{TypeProvider::array()},
				strings{},
				strings{1, ""},
				FunctionType::Kind::ABIEncodePacked,
				StateMutability::Pure,
				nullptr,
				FunctionType::Options::withArbitraryParameters()
			)},
			{"encodeWithSelector", TypeProvider::function(
				TypePointers{TypeProvider::fixedBytes(4)},
				TypePointers{TypeProvider::array()},
				strings{1, ""},
				strings{1, ""},
				FunctionType::Kind::ABIEncodeWithSelector,
				StateMutability::Pure,
				nullptr,
				FunctionType::Options::withArbitraryParameters()
			)},
			{"encodeCall", TypeProvider::function(
				TypePointers{},
				TypePointers{TypeProvider::array()},
				strings{},
				strings{1, ""},
				FunctionType::Kind::ABIEncodeCall,
				StateMutability::Pure,
				nullptr,
				FunctionType::Options::withArbitraryParameters()
			)},
			{"encodeWithSignature", TypeProvider::function(
				TypePointers{TypeProvider::array(true)},
				TypePointers{TypeProvider::array()},
				strings{1, ""},
				strings{1, ""},
				FunctionType::Kind::ABIEncodeWithSignature,
				StateMutability::Pure,
				nullptr,
				FunctionType::Options::withArbitraryParameters()
			)},
			{"decode", TypeProvider::function(
				TypePointers(),
				TypePointers(),
				strings{},
				strings{},
				FunctionType::Kind::ABIDecode,
				StateMutability::Pure,
				nullptr,
				FunctionType::Options::withArbitraryParameters()
			)},
			{"encodeStateInit", TypeProvider::function(
				TypePointers{TypeProvider::tvmcell(),
							 TypeProvider::tvmcell(),
							 TypeProvider::uint(8),
							 TypeProvider::initializerList(),
							 TypeProvider::uint256(),
							//TypeProvider::contract(...) it's commented because we should set the concrete contract
							// but it can be any contract
				},
				TypePointers{TypeProvider::tvmcell()},
				strings{std::string("code"),	// mandatory
						std::string("data"),	// conflicts with pubkey and varInit
						std::string("splitDepth"),	// can be omitted
						std::string("varInit"),	// conflicts with data
						std::string("pubkey"),	// conflicts with data
						//string("contr")
				},
				strings{std::string()},
				FunctionType::Kind::ABIEncodeStateInit,
				StateMutability::Pure,
				nullptr,
				FunctionType::Options::withArbitraryParameters()
			)},
			{"stateInitHash", TypeProvider::function(
				TypePointers{TypeProvider::uint256(), TypeProvider::uint256(), TypeProvider::uint(16), TypeProvider::uint(16)},
				TypePointers{TypeProvider::uint256()},
				strings{std::string(), std::string(), std::string(), std::string()},
				strings{std::string()},
				FunctionType::Kind::ABIStateInitHash,
				StateMutability::Pure
			)},
			{"encodeData", TypeProvider::function(
				{
					TypeProvider::uint256(),
					TypeProvider::initializerList(),
					//TypeProvider::contract(...) it's commented because we should set the concrete contract
				},
				{TypeProvider::tvmcell()},
				{"pubkey", "varInit"},
				{{}},
				FunctionType::Kind::ABIEncodeData,
				StateMutability::Pure,
				nullptr, FunctionType::Options::withArbitraryParameters()
			)},
			{"encodeOldDataInit", TypeProvider::function(
				{
						TypeProvider::uint256(),
						TypeProvider::initializerList(),
						//TypeProvider::contract(...) it's commented because we should set the concrete contract
				},
				{TypeProvider::tvmcell()},
				{"pubkey", "varInit"},
				{{}},
				FunctionType::Kind::ABIEncodeData,
				StateMutability::Pure,
				nullptr, FunctionType::Options::withArbitraryParameters()
			)},
			{"codeSalt", TypeProvider::function(
				{TypeProvider::tvmcell()},
				{TypeProvider::optional(TypeProvider::tvmcell())},
				{{}},
				{{}},
				FunctionType::Kind::ABICodeSalt,
				StateMutability::Pure
			)},
			{"setCodeSalt", TypeProvider::function(
				{TypeProvider::tvmcell(), TypeProvider::tvmcell()},
				{TypeProvider::tvmcell()},
				{{}, {}},
				{{}},
				FunctionType::Kind::ABISetCodeSalt,
				StateMutability::Pure
			)},
			{"functionId", TypeProvider::function(
				TypePointers{},
				TypePointers{TypeProvider::uint(32)},
				strings{},
				strings{std::string()},
				FunctionType::Kind::ABIFunctionId,
				StateMutability::Pure,
				nullptr, FunctionType::Options::withArbitraryParameters()
			)},
			{"encodeIntMsg", TypeProvider::function(
				{
					TypeProvider::address(),
					TypeProvider::coins(),
					TypeProvider::extraCurrencyCollection(),
					TypeProvider::boolean(),
					TypeProvider::callList(),
					TypeProvider::tvmcell(),
				},
				{TypeProvider::tvmcell()},
				{
					"dest", // mandatory
					"value", // mandatory
					"currencies", // can be omitted
					"bounce", // can be omitted
					"call", // mandatory
					"stateInit", // can be omitted
				},
				{{}},
				FunctionType::Kind::ABIBuildIntMsg,
				StateMutability::Pure,
				nullptr,
				FunctionType::Options::withArbitraryParameters()
			)},
			{"decodeData", TypeProvider::function(
				TypePointers{},
				TypePointers{},
				strings{},
				strings{},
				FunctionType::Kind::ABIDecodeData,
				StateMutability::Pure,
				nullptr, FunctionType::Options::withArbitraryParameters()
			)},
			{"encodeBody", TypeProvider::function(
				TypePointers{},
				TypePointers{TypeProvider::tvmcell()},
				strings{},
				strings{std::string()},
				FunctionType::Kind::ABIEncodeBody,
				StateMutability::Pure,
				nullptr, FunctionType::Options::withArbitraryParameters()
			)},
			{"decodeFunctionParams", TypeProvider::function(
				TypePointers{},
				TypePointers{},
				strings{},
				strings{},
				FunctionType::Kind::ABIDecodeFunctionParams,
				StateMutability::Pure,
				nullptr, FunctionType::Options::withArbitraryParameters()
			)}
		});
	case Kind::BLS: {
		auto members = MemberList::MemberMap({
			{
				"verify",
				TypeProvider::function(
					TypePointers{TypeProvider::tvmslice(), TypeProvider::tvmslice(), TypeProvider::tvmslice()},
					TypePointers{TypeProvider::boolean()},
					strings{"", "", ""},
					strings{""},
					FunctionType::Kind::BlsVerify,
					StateMutability::Pure
				)
			},
			{
				"aggregate",
				TypeProvider::function(
					TypePointers{TypeProvider::tvmVector(TypeProvider::tvmslice())},
					TypePointers{TypeProvider::tvmslice()},
					strings{""},
					strings{""},
					FunctionType::Kind::BlsAggregate,
					StateMutability::Pure
				)
			},
			{
				"fastAggregateVerify",
				TypeProvider::function(
					TypePointers{TypeProvider::tvmVector(TypeProvider::tvmslice()), TypeProvider::tvmslice(), TypeProvider::tvmslice()},
					TypePointers{TypeProvider::boolean()},
					strings{"", "", ""},
					strings{""},
					FunctionType::Kind::BlsFastAggregateVerify,
					StateMutability::Pure
				)
			},
			{
				"aggregateVerify",
				TypeProvider::function(
					TypePointers{TypeProvider::tvmVector(TypeProvider::tuple({TypeProvider::tvmslice(), TypeProvider::tvmslice()})), TypeProvider::tvmslice()},
					TypePointers{TypeProvider::boolean()},
					strings{"", ""},
					strings{""},
					FunctionType::Kind::BlsAggregateVerify,
					StateMutability::Pure
				)
			},
			{
				"g1Add",
				TypeProvider::function(
					TypePointers{TypeProvider::tvmslice(), TypeProvider::tvmslice()},
					TypePointers{TypeProvider::tvmslice()},
					strings{"", ""},
					strings{""},
					FunctionType::Kind::BlsG1Add,
					StateMutability::Pure
				)
			},
			{
				"g1Sub",
				TypeProvider::function(
					TypePointers{TypeProvider::tvmslice(), TypeProvider::tvmslice()},
					TypePointers{TypeProvider::tvmslice()},
					strings{"", ""},
					strings{""},
					FunctionType::Kind::BlsG1Sub,
					StateMutability::Pure
				)
			},
			{
				"g1Neg",
				TypeProvider::function(
					TypePointers{TypeProvider::tvmslice()},
					TypePointers{TypeProvider::tvmslice()},
					strings{""},
					strings{""},
					FunctionType::Kind::BlsG1Neg,
					StateMutability::Pure
				)
			},
			{
				"g1Mul",
				TypeProvider::function(
					TypePointers{TypeProvider::tvmslice(), TypeProvider::int257()},
					TypePointers{TypeProvider::tvmslice()},
					strings{"", ""},
					strings{""},
					FunctionType::Kind::BlsG1Mul,
					StateMutability::Pure
				)
			},
			{
				"mapToG1",
				TypeProvider::function(
					TypePointers{TypeProvider::tvmslice()},
					TypePointers{TypeProvider::tvmslice()},
					strings{""},
					strings{""},
					FunctionType::Kind::BlsMapToG1,
					StateMutability::Pure
				)
			},
			{
				"g1IsZero",
				TypeProvider::function(
					TypePointers{TypeProvider::tvmslice()},
					TypePointers{TypeProvider::boolean()},
					strings{""},
					strings{""},
					FunctionType::Kind::BlsG1IsZero,
					StateMutability::Pure
				)
			},
			{
				"g1InGroup",
				TypeProvider::function(
					TypePointers{TypeProvider::tvmslice()},
					TypePointers{TypeProvider::boolean()},
					strings{""},
					strings{""},
					FunctionType::Kind::BlsG1InGroup,
					StateMutability::Pure
				)
			},
			{
				"g2Add",
				TypeProvider::function(
					TypePointers{TypeProvider::tvmslice(), TypeProvider::tvmslice()},
					TypePointers{TypeProvider::tvmslice()},
					strings{"", ""},
					strings{""},
					FunctionType::Kind::BlsG2Add,
					StateMutability::Pure
				)
			},
			{
				"g2Sub",
				TypeProvider::function(
					TypePointers{TypeProvider::tvmslice(), TypeProvider::tvmslice()},
					TypePointers{TypeProvider::tvmslice()},
					strings{"", ""},
					strings{""},
					FunctionType::Kind::BlsG2Sub,
					StateMutability::Pure
				)
			},
			{
				"g2Neg",
				TypeProvider::function(
					TypePointers{TypeProvider::tvmslice()},
					TypePointers{TypeProvider::tvmslice()},
					strings{""},
					strings{""},
					FunctionType::Kind::BlsG2Neg,
					StateMutability::Pure
				)
			},
			{
				"g2Mul",
				TypeProvider::function(
					TypePointers{TypeProvider::tvmslice(), TypeProvider::int257()},
					TypePointers{TypeProvider::tvmslice()},
					strings{"", ""},
					strings{""},
					FunctionType::Kind::BlsG2Mul,
					StateMutability::Pure
				)
			},
			{
				"mapToG2",
				TypeProvider::function(
					TypePointers{TypeProvider::tvmslice()},
					TypePointers{TypeProvider::tvmslice()},
					strings{""},
					strings{""},
					FunctionType::Kind::BlsMapToG2,
					StateMutability::Pure
				)
			},
			{
				"g2IsZero",
				TypeProvider::function(
					TypePointers{TypeProvider::tvmslice()},
					TypePointers{TypeProvider::boolean()},
					strings{""},
					strings{""},
					FunctionType::Kind::BlsG2IsZero,
					StateMutability::Pure
				)
			},
			{
				"g2InGroup",
				TypeProvider::function(
					TypePointers{TypeProvider::tvmslice()},
					TypePointers{TypeProvider::boolean()},
					strings{""},
					strings{""},
					FunctionType::Kind::BlsG2InGroup,
					StateMutability::Pure
				)
			},
			{
				"g1Zero",
				TypeProvider::function(
					TypePointers{},
					TypePointers{TypeProvider::tvmslice()},
					strings{},
					strings{""},
					FunctionType::Kind::BlsG1Zero,
					StateMutability::Pure
				)
			},
			{
				"g2Zero",
				TypeProvider::function(
					TypePointers{},
					TypePointers{TypeProvider::tvmslice()},
					strings{},
					strings{""},
					FunctionType::Kind::BlsG2Zero,
					StateMutability::Pure
				)
			},
			{
				"r",
				TypeProvider::function(
					TypePointers{},
					TypePointers{TypeProvider::uint(255)},
					strings{},
					strings{""},
					FunctionType::Kind::BlsPushR,
					StateMutability::Pure
				)
			},
			{
				"g1MultiExp",
				TypeProvider::function(
					TypePointers{TypeProvider::tvmVector(TypeProvider::tuple({TypeProvider::tvmslice(),TypeProvider::int257()}))},
					TypePointers{TypeProvider::tvmslice()},
					strings{""},
					strings{""},
					FunctionType::Kind::BlsG1MultiExp,
					StateMutability::Pure
				)
			},
			{
				"g2MultiExp",
				TypeProvider::function(
					TypePointers{TypeProvider::tvmVector(TypeProvider::tuple({TypeProvider::tvmslice(),TypeProvider::int257()}))},
					TypePointers{TypeProvider::tvmslice()},
					strings{""},
					strings{""},
					FunctionType::Kind::BlsG2MultiExp,
					StateMutability::Pure
				)
			}
		});
		auto args = TypePointers{TypeProvider::tvmslice()};
		auto argNames = strings{""};
		for (int n = 1; n <= 255; ++n)
		{
			members.emplace_back(
				"aggregate",
				TypeProvider::function(
					args,
					TypePointers{TypeProvider::tvmslice()},
					argNames,
					strings{""},
					FunctionType::Kind::BlsAggregate,
					StateMutability::Pure
				)
			);
			{
				auto favArgs = args;
				favArgs.emplace_back(TypeProvider::tvmslice());
				favArgs.emplace_back(TypeProvider::tvmslice());
				auto favNames = argNames;
				favNames.emplace_back("");
				favNames.emplace_back("");
				members.emplace_back(
					"fastAggregateVerify",
					TypeProvider::function(
						favArgs,
						TypePointers{TypeProvider::boolean()},
						favNames,
						strings{""},
						FunctionType::Kind::BlsFastAggregateVerify,
						StateMutability::Pure
					)
				);
			}
			{
				auto avArgs = args;
				avArgs.insert(avArgs.end(), args.begin(), args.end());
				avArgs.emplace_back(TypeProvider::tvmslice());
				auto avNames = argNames;
				avNames.insert(avNames.end(), argNames.begin(), argNames.end());
				avNames.emplace_back("");
				members.emplace_back(
					"aggregateVerify",
					TypeProvider::function(
						avArgs,
						TypePointers{TypeProvider::boolean()},
						avNames,
						strings{""},
						FunctionType::Kind::BlsAggregateVerify,
						StateMutability::Pure
					)
				);
			}
			{
				TypePointers mulArgs;
				strings mulNames;
				for (int i = 0; i < n; ++i) {
					mulArgs.emplace_back(TypeProvider::tvmslice());
					mulArgs.emplace_back(TypeProvider::int257());
					mulNames.emplace_back("");
					mulNames.emplace_back("");
				}
				members.emplace_back(
					"g1MultiExp",
					TypeProvider::function(
						mulArgs,
						TypePointers{TypeProvider::tvmslice()},
						mulNames,
						strings{""},
						FunctionType::Kind::BlsG1MultiExp,
						StateMutability::Pure
					)
				);
				members.emplace_back(
					"g2MultiExp",
					TypeProvider::function(
						mulArgs,
						TypePointers{TypeProvider::tvmslice()},
						mulNames,
						strings{""},
						FunctionType::Kind::BlsG1MultiExp,
						StateMutability::Pure
					)
				);
			}

			//
			args.emplace_back(TypeProvider::tvmslice());
			argNames.emplace_back("");
		}
		return members;
	}
	case Kind::Gosh: {
		MemberList::MemberMap members;
		for (auto const&[name, type] : std::vector<std::tuple<std::string, FunctionType::Kind>>{
				{"diff", FunctionType::Kind::GoshDiff},
				{"applyPatch", FunctionType::Kind::GoshApplyPatch},
		}) {
			members.push_back({ name.c_str(),
				TypeProvider::function(
					{TypeProvider::stringMemory(), TypeProvider::stringMemory()},
					{TypeProvider::stringMemory()},
					{{}, {}},
					{{}},
					type,
					StateMutability::Pure,
					nullptr, FunctionType::Options::withArbitraryParameters()
			)});
		}

		for (auto const&[name, type] : std::vector<std::tuple<std::string, FunctionType::Kind>>{
				{"applyBinPatch", FunctionType::Kind::GoshApplyBinPatch},
				{"applyZipBinPatch", FunctionType::Kind::GoshApplyZipBinPatch},
				{"applyZipPatch", FunctionType::Kind::GoshApplyZipPatch},
				{"zipDiff", FunctionType::Kind::GoshZipDiff},
		}) {
			members.push_back({ name.c_str(),
				TypeProvider::function(
					{TypeProvider::bytesMemory(), TypeProvider::bytesMemory()},
					{TypeProvider::bytesMemory()},
					{{}, {}},
					{{}},
					type,
					StateMutability::Pure,
					nullptr, FunctionType::Options::withArbitraryParameters()
			)});
		}

		members.push_back({ "applyPatchQ",
			TypeProvider::function(
				{TypeProvider::stringMemory(), TypeProvider::stringMemory()},
				{TypeProvider::optional(TypeProvider::stringMemory())},
				{{}, {}},
				{{}},
				FunctionType::Kind::GoshApplyZipPatchQ,
				StateMutability::Pure,
				nullptr, FunctionType::Options::withArbitraryParameters()
		)});

		for (auto const&[name, type] : std::vector<std::tuple<std::string, FunctionType::Kind>>{
				{"applyZipPatchQ", FunctionType::Kind::GoshApplyZipPatchQ},
				{"applyBinPatchQ", FunctionType::Kind::GoshApplyBinPatchQ},
				{"applyZipBinPatchQ", FunctionType::Kind::GoshApplyZipBinPatchQ},
		}) {
			members.push_back({ name.c_str(),
				TypeProvider::function(
					{TypeProvider::bytesMemory(), TypeProvider::bytesMemory()},
					{TypeProvider::optional(TypeProvider::bytesMemory())},
					{{}, {}},
					{{}},
					type,
					StateMutability::Pure,
					nullptr, FunctionType::Options::withArbitraryParameters()
			)});
		}

		members.push_back({
			"zip",
			TypeProvider::function(
				{TypeProvider::stringMemory()},
				{TypeProvider::bytesMemory()},
				{{}},
				{{}},
				FunctionType::Kind::GoshZip,
				StateMutability::Pure,
				nullptr, FunctionType::Options::withArbitraryParameters()
		)});

        members.push_back({
			"sha1",
			TypeProvider::function(
				{TypeProvider::stringMemory()},
				{TypeProvider::uint256()},
				{{}},
				{{}},
				FunctionType::Kind::GoshSHA1,
				StateMutability::Pure,
				nullptr, FunctionType::Options::withArbitraryParameters()
		)});

		members.push_back({
			"vergrth16",
			TypeProvider::function(
				{TypeProvider::bytesMemory(), TypeProvider::bytesMemory(), TypeProvider::uint256()},
				{TypeProvider::boolean()},
				{{}, {}, {}},
				{{}},
				FunctionType::Kind::GoshVergrth16,
				StateMutability::Pure,
				nullptr, FunctionType::Options::withArbitraryParameters()
		)});

		members.push_back({
			"poseidonZkLogin",
			TypeProvider::function(
				{TypeProvider::uint256(), TypeProvider::uint256(), TypeProvider::bytesMemory(), TypeProvider::stringMemory(), TypeProvider::stringMemory()},
				{TypeProvider::bytesMemory()},
				{{}, {}, {}, {}, {}},
				{{}},
				FunctionType::Kind::GoshPoseidonZkLogin,
				StateMutability::Pure,
				nullptr, FunctionType::Options::withArbitraryParameters()
		)});

        members.push_back({
			"sha256",
			TypeProvider::function(
				{TypeProvider::stringMemory()},
				{TypeProvider::uint256()},
				{{}},
				{{}},
				FunctionType::Kind::GoshSHA256,
				StateMutability::Pure,
				nullptr, FunctionType::Options::withArbitraryParameters()
		)});

        members.push_back({
			"keccak256",
			TypeProvider::function(
				{TypeProvider::stringMemory()},
				{TypeProvider::uint256()},
				{{}},
				{{}},
				FunctionType::Kind::GoshKECCAK256,
				StateMutability::Pure,
				nullptr, FunctionType::Options::withArbitraryParameters()
		)});

		members.push_back({
			"mintecc",
			TypeProvider::function(
				{TypeProvider::uint64(), TypeProvider::uint32()}, 
				{},
				{{}, {}}, 
				{},
				FunctionType::Kind::GoshMINTECC,
				StateMutability::Pure,
				nullptr, FunctionType::Options::withArbitraryParameters()
		)});

		members.push_back({
			"cnvrtshellq",
			TypeProvider::function(
				{TypeProvider::uint64()}, 
				{},
				{{}}, 
				{},
				FunctionType::Kind::GoshCNVRTSHELLQ,
				StateMutability::Pure,
				nullptr, FunctionType::Options::withArbitraryParameters()
		)});

		members.push_back({
			"mintshell",
			TypeProvider::function(
				{TypeProvider::uint64()}, 
				{},
				{{}}, 
				{},
				FunctionType::Kind::GoshMINTSHELL,
				StateMutability::Pure,
				nullptr, FunctionType::Options::withArbitraryParameters()
		)});

		members.push_back({
			"calcbkreward",
			TypeProvider::function(
				{TypeProvider::uint128(), TypeProvider::uint128(), TypeProvider::uint128(), TypeProvider::uint128(), TypeProvider::uint128(), TypeProvider::uint128()}, 
				{TypeProvider::uint128()},
				{{}, {}, {}, {}, {}, {}}, 
				{{}},
				FunctionType::Kind::GoshCALCBKREWARD,
				StateMutability::Pure,
				nullptr, FunctionType::Options::withArbitraryParameters()
		)});
		
		members.push_back({
			"calcminstake",
			TypeProvider::function(
				{TypeProvider::uint128(), TypeProvider::uint128(), TypeProvider::uint128(), TypeProvider::uint128()}, 
				{TypeProvider::uint128()},
				{{}, {}, {}, {}}, 
				{{}},
				FunctionType::Kind::GoshCALCMINSTAKE,
				StateMutability::Pure,
				nullptr, FunctionType::Options::withArbitraryParameters()
		)});

		members.push_back({
			"unzip",
			TypeProvider::function(
				  {TypeProvider::bytesMemory()},
				  {TypeProvider::stringMemory()},
				  {{}},
				  {{}},
				  FunctionType::Kind::GoshUnzip,
				  StateMutability::Pure,
					nullptr, FunctionType::Options::withArbitraryParameters()
		)});
		return members;
	}
	case Kind::MetaType:
	{
		solAssert(
			m_typeArgument && (
					m_typeArgument->category() == Type::Category::Contract ||
					m_typeArgument->category() == Type::Category::Integer ||
					m_typeArgument->category() == Type::Category::VarInteger ||
					m_typeArgument->category() == Type::Category::Enum
			),
			"Only enums, contracts or integer types supported for now"
		);

		if (m_typeArgument->category() == Type::Category::Contract)
		{
			ContractDefinition const& contract = dynamic_cast<ContractType const&>(*m_typeArgument).contractDefinition();
			if (contract.canBeDeployed())
				return MemberList::MemberMap({
					{"creationCode", TypeProvider::array()},
					{"runtimeCode", TypeProvider::array()},
					{"name", TypeProvider::stringMemory()},
				});
			else
				return MemberList::MemberMap({
					{"interfaceId", TypeProvider::fixedBytes(4)},
					{"name", TypeProvider::stringMemory()},
				});
		}
		else if (m_typeArgument->category() == Type::Category::Integer)
		{
			IntegerType const* integerTypePointer = dynamic_cast<IntegerType const*>(m_typeArgument);
			return MemberList::MemberMap({
				{"min", integerTypePointer},
				{"max", integerTypePointer},
			});
		}
		else if (m_typeArgument->category() == Type::Category::VarInteger)
		{
			VarIntegerType const* varintTypePointer = dynamic_cast<VarIntegerType const*>(m_typeArgument);
			return MemberList::MemberMap({
				{"min", varintTypePointer},
				{"max", varintTypePointer},
			});
		}
		else if (m_typeArgument->category() == Type::Category::Enum)
		{
			EnumType const* enumTypePointer = dynamic_cast<EnumType const*>(m_typeArgument);
			return MemberList::MemberMap({
				{"min", enumTypePointer},
				{"max", enumTypePointer},
			});
		}
	}
	}
	solAssert(false, "Unknown kind of magic.");
	return {};
}

std::string MagicType::toString(bool _withoutDataLocation) const
{
	switch (m_kind)
	{
	case Kind::Block:
		return "block";
	case Kind::Message:
		return "msg";
	case Kind::TVM:
		return "tvm";
	case Kind::Transaction:
		return "tx";
	case Kind::ABI:
		return "abi";
	case Kind::MetaType:
		solAssert(m_typeArgument, "");
		return "type(" + m_typeArgument->toString(_withoutDataLocation) + ")";
	case Kind::Math:
		return "math";
	case Kind::Rnd:
		return "rnd";
	case Kind::Gosh:
		return "gosh";
	case Kind::BLS:
		return "bls";
	}
	solAssert(false, "Unknown kind of magic.");
	return {};
}

Type const* MagicType::typeArgument() const
{
	solAssert(m_kind == Kind::MetaType, "");
	solAssert(m_typeArgument, "");
	return m_typeArgument;
}

Type const* InaccessibleDynamicType::decodingType() const
{
	return TypeProvider::uint(256);
}

MemberList::MemberMap OptionalType::nativeMembers(ASTNode const*) const
{
	TypePointers comps;
	strings names;
	if (auto tuple = dynamic_cast<TupleType const*>(valueType())) {
		for (Type const* comp : tuple->components()) {
			comps.emplace_back(comp);
			names.emplace_back("");
		}
	} else {
		comps.emplace_back(valueType());
		names.emplace_back("");
	}


	MemberList::MemberMap members = {
		{
			"hasValue",
			TypeProvider::function(
				{},
				{TypeProvider::boolean()},
				{},
				{{}},
				FunctionType::Kind::OptionalHasValue,
				StateMutability::Pure
			)
		},
		{
			"get",
			TypeProvider::function(
				{},
				{valueType()},
				{},
				{{}},
				FunctionType::Kind::OptionalGet,
				StateMutability::Pure
			)
		},
		{
			"getOrDefault",
			TypeProvider::function(
				{},
				{valueType()},
				{},
				{{}},
				FunctionType::Kind::OptionalGetOrDefault,
				StateMutability::Pure
			)
		},
		{
			"set",
			TypeProvider::function(
				comps,
				{},
				names,
				{},
				FunctionType::Kind::OptionalSet,
				StateMutability::Pure
			)
		},
		{
			"getOr",
			TypeProvider::function(
				comps,
				{valueType()},
				names,
				{{}},
				FunctionType::Kind::OptionalGetOr,
				StateMutability::Pure
			)
		},
		{
			"reset",
			TypeProvider::function(
				{},
				{},
				{},
				{},
				FunctionType::Kind::OptionalReset,
				StateMutability::Pure
			)
		}
	};
	return members;
}

BoolResult TvmSliceType::isExplicitlyConvertibleTo(Type const& _convertTo) const {
	if (isImplicitlyConvertibleTo(_convertTo))
		return true;

	if (auto arr = dynamic_cast<ArrayType const*>(&_convertTo)) {
		if (arr->isByteArrayOrString()) {
			return true;
		}
	}

	return false;
}

TypeResult TvmSliceType::unaryOperatorResult(Token _operator) const  {
	if (_operator == Token::Delete)
		return TypeProvider::emptyTuple();
	return nullptr;
}

MemberList::MemberMap TvmSliceType::nativeMembers(ASTNode const *) const {
	MemberList::MemberMap members = {
		{
			"dataSize", TypeProvider::function(
				{TypeProvider::uint256()},
				{TypeProvider::uint256(), TypeProvider::uint256(), TypeProvider::uint256()},
				{{}},
				{{}, {}, {}},
				FunctionType::Kind::TVMSliceDataSize,
				StateMutability::Pure,
				nullptr, FunctionType::Options::withArbitraryParameters()
			)
		},
		{
			"dataSizeQ", TypeProvider::function(
				{TypeProvider::uint256()},
				{TypeProvider::optional(TypeProvider::tuple({TypeProvider::uint256(), TypeProvider::uint256(), TypeProvider::uint256()}))},
				{{}},
				{{}},
				FunctionType::Kind::TVMSliceDataSize,
				StateMutability::Pure,
				nullptr, FunctionType::Options::withArbitraryParameters()
			)
		},
		{
			"loadOnes", TypeProvider::function(
				{},
				{TypeProvider::uint(10)},
				{},
				{{}},
				FunctionType::Kind::TVMSliceSize,
				StateMutability::Pure
			)
		},
		{
			"loadZeroes", TypeProvider::function(
				{},
				{TypeProvider::uint(10)},
				{},
				{{}},
				FunctionType::Kind::TVMSliceSize,
				StateMutability::Pure
			)
		},
		{
			"loadSame", TypeProvider::function(
				{TypeProvider::uint(1)},
				{TypeProvider::uint(10)},
				{{}},
				{{}},
				FunctionType::Kind::TVMSliceSize,
				StateMutability::Pure
			)
		},
		{
			"decode", TypeProvider::function(
				TypePointers{},
				TypePointers{},
				strings{},
				strings{},
				FunctionType::Kind::TVMSliceLoad,
				StateMutability::Pure,
				nullptr, FunctionType::Options::withArbitraryParameters()
			)
		},
		{
			"load", TypeProvider::function(
				TypePointers{},
				TypePointers{},
				strings{},
				strings{},
				FunctionType::Kind::TVMSliceLoad,
				StateMutability::Pure,
				nullptr, FunctionType::Options::withArbitraryParameters()
			)
		},
		{
			"preload", TypeProvider::function(
				TypePointers{},
				TypePointers{},
				strings{},
				strings{},
				FunctionType::Kind::TVMSlicePreload,
				StateMutability::Pure,
				nullptr, FunctionType::Options::withArbitraryParameters()
			)
		},
		{
			"decodeQ", TypeProvider::function(
				TypePointers{},
				TypePointers{},
				strings{},
				strings{},
				FunctionType::Kind::TVMSliceLoadQ,
				StateMutability::Pure,
				nullptr, FunctionType::Options::withArbitraryParameters()
			)
		},
		{
			"loadQ", TypeProvider::function(
				TypePointers{},
				TypePointers{},
				strings{},
				strings{},
				FunctionType::Kind::TVMSliceLoadQ,
				StateMutability::Pure,
				nullptr, FunctionType::Options::withArbitraryParameters()
			)
		},
		{
			"preloadQ", TypeProvider::function(
				TypePointers{},
				TypePointers{},
				strings{},
				strings{},
				FunctionType::Kind::TVMSlicePreloadQ,
				StateMutability::Pure,
				nullptr, FunctionType::Options::withArbitraryParameters()
			)
		},
		{
			"decodeFunctionParams", TypeProvider::function(
				TypePointers{},
				TypePointers{},
				strings{},
				strings{},
				FunctionType::Kind::TVMSliceLoadFunctionParams,
				StateMutability::Pure,
				nullptr, FunctionType::Options::withArbitraryParameters()
			)
		},
		{
			"loadFunctionParams", TypeProvider::function(
				TypePointers{},
				TypePointers{},
				strings{},
				strings{},
				FunctionType::Kind::TVMSliceLoadFunctionParams,
				StateMutability::Pure,
				nullptr, FunctionType::Options::withArbitraryParameters()
			)
		},
		{
			"decodeStateVars", TypeProvider::function(
				TypePointers{},
				TypePointers{},
				strings{},
				strings{},
				FunctionType::Kind::TVMSliceLoadStateVars,
				StateMutability::Pure,
				nullptr, FunctionType::Options::withArbitraryParameters()
			)
		},
		{
			"loadStateVars", TypeProvider::function(
				TypePointers{},
				TypePointers{},
				strings{},
				strings{},
				FunctionType::Kind::TVMSliceLoadStateVars,
				StateMutability::Pure,
				nullptr, FunctionType::Options::withArbitraryParameters()
			)
		},
		{
			"loadUnsigned", TypeProvider::function(
				TypePointers{TypeProvider::uint(9)},
				TypePointers{TypeProvider::uint256()},
				strings{std::string()},
				strings{std::string()},
				FunctionType::Kind::TVMSliceLoadUint,
				StateMutability::Pure
			)
		},
		{
			"loadUint", TypeProvider::function(
				TypePointers{TypeProvider::uint(9)},
				TypePointers{TypeProvider::uint256()},
				strings{std::string()},
				strings{std::string()},
				FunctionType::Kind::TVMSliceLoadUint,
				StateMutability::Pure
			)
		},
		{
			"loadUintQ", TypeProvider::function(
				TypePointers{TypeProvider::uint(9)},
				TypePointers{TypeProvider::optional(TypeProvider::uint256())},
				strings{std::string()},
				strings{std::string()},
				FunctionType::Kind::TVMSliceLoadUintQ,
				StateMutability::Pure
			)
		},
		{
			"loadIntLE2", TypeProvider::function(
				{},
				{TypeProvider::int_(16)},
				{},
				{{}},
				FunctionType::Kind::TVMSliceLoadLE,
				StateMutability::Pure
			)
		},
		{
			"loadIntLE4", TypeProvider::function(
				{},
				{TypeProvider::int_(32)},
				{},
				{{}},
				FunctionType::Kind::TVMSliceLoadLE,
				StateMutability::Pure
			)
		},
		{
			"loadIntLE8", TypeProvider::function(
				{},
				{TypeProvider::int_(64)},
				{},
				{{}},
				FunctionType::Kind::TVMSliceLoadLE,
				StateMutability::Pure
			)
		},
		{
			"loadUintLE2", TypeProvider::function(
				{},
				{TypeProvider::uint(16)},
				{},
				{{}},
				FunctionType::Kind::TVMSliceLoadLE,
				StateMutability::Pure
			)
		},
		{
			"loadUintLE4", TypeProvider::function(
				{},
				{TypeProvider::uint(32)},
				{},
				{{}},
				FunctionType::Kind::TVMSliceLoadLE,
				StateMutability::Pure
			)
		},
		{
			"loadUintLE8", TypeProvider::function(
				{},
				{TypeProvider::uint(64)},
				{},
				{{}},
				FunctionType::Kind::TVMSliceLoadLE,
				StateMutability::Pure
			)
		},
		{
			"preloadIntLE4", TypeProvider::function(
				{},
				{TypeProvider::int_(32)},
				{},
				{{}},
				FunctionType::Kind::TVMSliceLoadLE,
				StateMutability::Pure
			)
		},
		{
			"preloadIntLE8", TypeProvider::function(
				{},
				{TypeProvider::int_(64)},
				{},
				{{}},
				FunctionType::Kind::TVMSliceLoadLE,
				StateMutability::Pure
			)
		},
		{
			"preloadUintLE4", TypeProvider::function(
				{},
				{TypeProvider::uint(32)},
				{},
				{{}},
				FunctionType::Kind::TVMSliceLoadLE,
				StateMutability::Pure
			)
		},
		{
			"preloadUintLE8", TypeProvider::function(
				{},
				{TypeProvider::uint(64)},
				{},
				{{}},
				FunctionType::Kind::TVMSliceLoadLE,
				StateMutability::Pure
			)
		},
		{
			"preloadIntLE4Q", TypeProvider::function(
				{},
				{TypeProvider::optional(TypeProvider::int_(32))},
				{},
				{{}},
				FunctionType::Kind::TVMSliceLoadLE,
				StateMutability::Pure
			)
		},
		{
			"preloadIntLE8Q", TypeProvider::function(
				{},
				{TypeProvider::optional(TypeProvider::int_(64))},
				{},
				{{}},
				FunctionType::Kind::TVMSliceLoadLE,
				StateMutability::Pure
			)
		},
		{
			"preloadUintLE4Q", TypeProvider::function(
				{},
				{TypeProvider::optional(TypeProvider::uint(32))},
				{},
				{{}},
				FunctionType::Kind::TVMSliceLoadLE,
				StateMutability::Pure
			)
		},
		{
			"preloadUintLE8Q", TypeProvider::function(
				{},
				{TypeProvider::optional(TypeProvider::uint(64))},
				{},
				{{}},
				FunctionType::Kind::TVMSliceLoadLE,
				StateMutability::Pure
			)
		},
		{
			"loadIntLE4Q", TypeProvider::function(
				{},
				{TypeProvider::optional(TypeProvider::int_(32))},
				{},
				{{}},
				FunctionType::Kind::TVMSliceLoadLE,
				StateMutability::Pure
			)
		},
		{
			"loadIntLE8Q", TypeProvider::function(
				{},
				{TypeProvider::optional(TypeProvider::int_(64))},
				{},
				{{}},
				FunctionType::Kind::TVMSliceLoadLE,
				StateMutability::Pure
			)
		},
		{
			"loadUintLE4Q", TypeProvider::function(
				{},
				{TypeProvider::optional(TypeProvider::uint(32))},
				{},
				{{}},
				FunctionType::Kind::TVMSliceLoadLE,
				StateMutability::Pure
			)
		},
		{
			"loadUintLE8Q", TypeProvider::function(
				{},
				{TypeProvider::optional(TypeProvider::uint(64))},
				{},
				{{}},
				FunctionType::Kind::TVMSliceLoadLE,
				StateMutability::Pure
			)
		},
		{
			"preloadUint", TypeProvider::function(
				TypePointers{TypeProvider::uint(9)},
				TypePointers{TypeProvider::uint256()},
				strings{std::string()},
				strings{std::string()},
				FunctionType::Kind::TVMSlicePreLoadUint,
				StateMutability::Pure
			)
		},
		{
			"preloadUintQ", TypeProvider::function(
				TypePointers{TypeProvider::uint(9)},
				TypePointers{TypeProvider::optional(TypeProvider::uint256())},
				strings{std::string()},
				strings{std::string()},
				FunctionType::Kind::TVMSlicePreLoadUintQ,
				StateMutability::Pure
			)
		},
		{
			"loadSigned", TypeProvider::function(
				TypePointers{TypeProvider::uint(9)},
				TypePointers{TypeProvider::int257()},
				strings{std::string()},
				strings{std::string()},
				FunctionType::Kind::TVMSliceLoadInt,
				StateMutability::Pure
			)
		},
		{
			"loadInt", TypeProvider::function(
				TypePointers{TypeProvider::uint(9)},
				TypePointers{TypeProvider::int257()},
				strings{std::string()},
				strings{std::string()},
				FunctionType::Kind::TVMSliceLoadInt,
				StateMutability::Pure
			)
		},
		{
			"loadIntQ", TypeProvider::function(
				TypePointers{TypeProvider::uint(9)},
				TypePointers{TypeProvider::optional(TypeProvider::int257())},
				strings{std::string()},
				strings{std::string()},
				FunctionType::Kind::TVMSliceLoadIntQ,
				StateMutability::Pure
			)
		},
		{
			"preloadInt", TypeProvider::function(
				TypePointers{TypeProvider::uint(9)},
				TypePointers{TypeProvider::int257()},
				strings{std::string()},
				strings{std::string()},
				FunctionType::Kind::TVMSlicePreLoadInt,
				StateMutability::Pure
			)
		},
		{
			"preloadIntQ", TypeProvider::function(
				TypePointers{TypeProvider::uint(9)},
				TypePointers{TypeProvider::optional(TypeProvider::int257())},
				strings{std::string()},
				strings{std::string()},
				FunctionType::Kind::TVMSlicePreLoadIntQ,
				StateMutability::Pure
			)
		},
		{
			"hasNBits", TypeProvider::function(
				TypePointers{TypeProvider::uint(10)},
				TypePointers{TypeProvider::boolean()},
				strings{std::string()},
				strings{std::string()},
				FunctionType::Kind::TVMSliceHas,
				StateMutability::Pure
			)
		},
		{
			"hasNRefs", TypeProvider::function(
				TypePointers{TypeProvider::uint(2)},
				TypePointers{TypeProvider::boolean()},
				strings{std::string()},
				strings{std::string()},
				FunctionType::Kind::TVMSliceHas,
				StateMutability::Pure
			)
		},
		{
			"hasNBitsAndRefs", TypeProvider::function(
				TypePointers{TypeProvider::uint(10), TypeProvider::uint(2)},
				TypePointers{TypeProvider::boolean()},
				strings{std::string(), std::string()},
				strings{std::string()},
				FunctionType::Kind::TVMSliceHas,
				StateMutability::Pure
			)
		},
		{
			"loadTons", TypeProvider::function(
				TypePointers{},
				TypePointers{TypeProvider::uint(128)},
				strings{},
				strings{std::string()},
				FunctionType::Kind::TVMSliceLoadTons,
				StateMutability::Pure
			)
		},
		{
			"loadSlice", TypeProvider::function(
				{TypeProvider::uint(10)},
				{TypeProvider::tvmslice()},
				{{}},
				{{}},
				FunctionType::Kind::TVMSliceLoadSlice,
				StateMutability::Pure
			)
		},
		{
			"loadSlice", TypeProvider::function(
				{TypeProvider::uint(10), TypeProvider::uint(2)},
				{TypeProvider::tvmslice()},
				{{},{}},
				{{}},
				FunctionType::Kind::TVMSliceLoadSlice,
				StateMutability::Pure
			)
		},
		{
			"loadSliceQ", TypeProvider::function(
				{TypeProvider::uint(10)},
				{TypeProvider::optional(TypeProvider::tvmslice())},
				{{}},
				{{}},
				FunctionType::Kind::TVMSliceLoadSlice,
				StateMutability::Pure
			)
		},
		{
			"loadSliceQ", TypeProvider::function(
				{TypeProvider::uint(10), TypeProvider::uint(2)},
				{TypeProvider::optional(TypeProvider::tvmslice())},
				{{},{}},
				{{}},
				FunctionType::Kind::TVMSliceLoadSlice,
				StateMutability::Pure
			)
		},
		{
			"preloadSlice", TypeProvider::function(
				{TypeProvider::uint(10)},
				{TypeProvider::tvmslice()},
				{{}},
				{{}},
				FunctionType::Kind::TVMSlicePreLoadSlice,
				StateMutability::Pure
			)
		},
		{
			"preloadSlice", TypeProvider::function(
				{TypeProvider::uint(10), TypeProvider::uint(2)},
				{TypeProvider::tvmslice()},
				{{},{}},
				{{}},
				FunctionType::Kind::TVMSlicePreLoadSlice,
				StateMutability::Pure
			)
		},
		{
			"preloadSliceQ", TypeProvider::function(
				{TypeProvider::uint(10)},
				{TypeProvider::optional(TypeProvider::tvmslice())},
				{{}},
				{{}},
				FunctionType::Kind::TVMSlicePreLoadSlice,
				StateMutability::Pure
			)
		},
		{
			"preloadSliceQ", TypeProvider::function(
				{TypeProvider::uint(10), TypeProvider::uint(2)},
				{TypeProvider::optional(TypeProvider::tvmslice())},
				{{},{}},
				{{}},
				FunctionType::Kind::TVMSlicePreLoadSlice,
				StateMutability::Pure
			)
		},
		{
			"skip", TypeProvider::function(
				strings{"uint10"},
				strings{},
				FunctionType::Kind::TVMSliceSkip,
				StateMutability::Pure
			)
		},
		{
			"skip", TypeProvider::function(
				strings{"uint10", "uint3"},
				strings{},
				FunctionType::Kind::TVMSliceSkip,
				StateMutability::Pure
			)
		},
		{
			"size", TypeProvider::function(
				TypePointers{},
				TypePointers{TypeProvider::uint(10), TypeProvider::uint(2)},
				strings{},
				strings{std::string(), std::string()},
				FunctionType::Kind::TVMSliceSize,
				StateMutability::Pure
			)
		},
		{
			"empty", TypeProvider::function(
				{},
				{TypeProvider::boolean()},
				{},
				{{}},
				FunctionType::Kind::TVMSliceEmpty,
				StateMutability::Pure
			)
		},
		{
			"bitEmpty", TypeProvider::function(
				{},
				{TypeProvider::boolean()},
				{},
				{{}},
				FunctionType::Kind::TVMSliceEmpty,
				StateMutability::Pure
			)
		},
		{
			"refEmpty", TypeProvider::function(
				{},
				{TypeProvider::boolean()},
				{},
				{{}},
				FunctionType::Kind::TVMSliceEmpty,
				StateMutability::Pure
			)
		},
		{
			"bits", TypeProvider::function(
				TypePointers{},
				TypePointers{TypeProvider::uint(10)},
				strings{},
				strings{std::string()},
				FunctionType::Kind::TVMSliceSize,
				StateMutability::Pure
			)
		},
		{
			"refs", TypeProvider::function(
				TypePointers{},
				TypePointers{TypeProvider::uint(2)},
				strings{},
				strings{std::string()},
				FunctionType::Kind::TVMSliceSize,
				StateMutability::Pure
			)
		},
		{
			"depth", TypeProvider::function(
				TypePointers{},
				TypePointers{TypeProvider::uint(16)},
				strings{},
				strings{std::string()},
				FunctionType::Kind::TVMSliceSize,
				StateMutability::Pure
			)
		},
		{
			"loadRef", TypeProvider::function(
				TypePointers{},
				TypePointers{TypeProvider::tvmcell()},
				strings{},
				strings{std::string()},
				FunctionType::Kind::TVMSliceLoadRef,
				StateMutability::Pure
			)
		},
		{
			"preloadRef", TypeProvider::function(
				{TypeProvider::uint(2)},
				{TypeProvider::tvmcell()},
				{{}},
				{{}},
				FunctionType::Kind::TVMSlicePreloadRef,
				StateMutability::Pure
			)
		},
		{
			"preloadRef", TypeProvider::function(
				{},
				{TypeProvider::tvmcell()},
				{},
				{{}},
				FunctionType::Kind::TVMSlicePreloadRef,
				StateMutability::Pure
			)
		},
		{
			"loadRefAsSlice", TypeProvider::function(
				TypePointers{},
				TypePointers{TypeProvider::tvmslice()},
				strings{},
				strings{std::string()},
				FunctionType::Kind::TVMSliceLoadRef,
				StateMutability::Pure
			)
		},
		{
			"compare", TypeProvider::function(
				TypePointers{TypeProvider::tvmslice()},
				TypePointers{TypeProvider::integer(2, IntegerType::Modifier::Signed)},
				strings{std::string()},
				strings{std::string()},
				FunctionType::Kind::TVMSliceCompare,
				StateMutability::Pure
			)
		},
		{
			"startsWithOne", TypeProvider::function(
				TypePointers{},
				TypePointers{TypeProvider::boolean()},
				strings{},
				strings{""},
				FunctionType::Kind::TVMSliceSize,
				StateMutability::Pure
			)
		},
		{
			"startsWith", TypeProvider::function(
				TypePointers{TypeProvider::tvmslice()},
				TypePointers{TypeProvider::boolean()},
				strings{""},
				strings{""},
				FunctionType::Kind::TVMSliceSize,
				StateMutability::Pure
			)
		},
	};
	return members;
}

TypeResult TvmCellType::unaryOperatorResult(Token _operator) const {
	if (_operator == Token::Delete)
		return TypeProvider::emptyTuple();
	return nullptr;
}

MemberList::MemberMap TvmCellType::nativeMembers(const ASTNode *) const
{
	MemberList::MemberMap members = {
		{
			"depth",
			TypeProvider::function(
				TypePointers{},
				TypePointers{TypeProvider::uint(16)},
				strings{},
				strings{std::string()},
				FunctionType::Kind::TVMCellDepth,
				StateMutability::Pure
			)
		},
		{
			"toSlice",
			TypeProvider::function(
				TypePointers{},
				TypePointers{TypeProvider::tvmslice()},
				strings{},
				strings{std::string()},
				FunctionType::Kind::TVMCellToSlice,
				StateMutability::Pure
			)
		},
		{
			"exoticToSlice",
			TypeProvider::function(
				TypePointers{},
				TypePointers{TypeProvider::tvmslice(), TypeProvider::boolean()},
				strings{},
				strings{std::string(), std::string()},
				FunctionType::Kind::TVMCellToSlice,
				StateMutability::Pure
			)
		},
		{
			"loadExoticCell",
			TypeProvider::function(
				TypePointers{},
				TypePointers{TypeProvider::tvmcell()},
				strings{},
				strings{std::string()},
				FunctionType::Kind::TVMCellToSlice,
				StateMutability::Pure
			)
		},
		{
			"loadExoticCellQ",
			TypeProvider::function(
				TypePointers{},
				TypePointers{TypeProvider::tvmcell(), TypeProvider::boolean()},
				strings{},
				strings{std::string(), std::string()},
				FunctionType::Kind::TVMCellToSlice,
				StateMutability::Pure
			)
		},
		{
			"dataSize",
			TypeProvider::function(
				{TypeProvider::uint256()},
				{TypeProvider::uint256(), TypeProvider::uint256(), TypeProvider::uint256()},
				{{}},
				{{}, {}, {}},
				FunctionType::Kind::TVMDataSize,
				StateMutability::Pure
			)
		},
		{
			"dataSizeQ",
			TypeProvider::function(
				{TypeProvider::uint256()},
				{TypeProvider::optional(TypeProvider::tuple({TypeProvider::uint256(), TypeProvider::uint256(), TypeProvider::uint256()}))},
				{{}},
				{{}},
				FunctionType::Kind::TVMDataSize,
				StateMutability::Pure
			)
		}
	};
	return members;
}

MemberList::MemberMap Variant::nativeMembers(ASTNode const* /*_currentScope*/) const {
	MemberList::MemberMap members;
	members.emplace_back("isUint", TypeProvider::function(
			{},
			{TypeProvider::boolean()},
			{},
			{{}},
			FunctionType::Kind::VariantIsUint,
			StateMutability::Pure
	));
	members.emplace_back("toUint", TypeProvider::function(
			{},
			{TypeProvider::uint256()},
			{},
			{{}},
			FunctionType::Kind::VariantToUint,
			StateMutability::Pure
	));
	return members;
}

TypeResult TvmVectorType::unaryOperatorResult(Token _operator) const {
	if (_operator == Token::Delete)
		return TypeProvider::emptyTuple();
	return nullptr;
}

MemberList::MemberMap TvmVectorType::nativeMembers(const ASTNode *) const
{
	TypePointers comps;
	strings names;
	if (auto tuple = dynamic_cast<TupleType const*>(valueType())) {
		for (Type const* comp : tuple->components()) {
			comps.emplace_back(comp);
			names.emplace_back("");
		}
	} else {
		comps.emplace_back(valueType());
		names.emplace_back("");
	}

	MemberList::MemberMap members =
	{
		{
			"push",
			TypeProvider::function(
				comps,
				TypePointers{},
				names,
				strings{},
				FunctionType::Kind::TVMVectorPush,
				StateMutability::Pure
			)
		},
		{
			"length",
			TypeProvider::function(
				TypePointers{},
				TypePointers{TypeProvider::uint(8)},
				strings{},
				strings{std::string("length")},
				FunctionType::Kind::TVMVectorLength,
				StateMutability::Pure
			)
		},
		{
			"pop",
			TypeProvider::function(
				TypePointers{},
				comps,
				strings{},
				names,
				FunctionType::Kind::TVMVectorPop,
				StateMutability::Pure
			)
		},
		{
			"empty",
			TypeProvider::function(
				TypePointers{},
				TypePointers{TypeProvider::boolean()},
				strings{},
				strings{std::string("is_empty")},
				FunctionType::Kind::TVMVectorEmpty,
				StateMutability::Pure
			)
		},
		{
			"last",
			TypeProvider::function(
				TypePointers{},
				comps,
				strings{},
				names,
				FunctionType::Kind::TVMVectorLast,
				StateMutability::Pure
			)
		}
	};
	return members;
}

std::string TvmVectorType::toString(bool _short) const {
	return "vector(" + valueType()->toString(_short) + ")";
}

std::string TvmVectorType::richIdentifier() const {
	return "t_vector_" + valueType()->richIdentifier();
}

TypeResult TvmStackType::unaryOperatorResult(Token _operator) const {
	if (_operator == Token::Delete)
		return TypeProvider::emptyTuple();
	return nullptr;
}

MemberList::MemberMap TvmStackType::nativeMembers(const ASTNode *) const
{
	MemberList::MemberMap members =
	{
		{
			"push",
			TypeProvider::function(
				TypePointers{valueType()},
				TypePointers{},
				strings{std::string()},
				strings{},
				FunctionType::Kind::TVMStackPush,
				StateMutability::Pure
			)
		},
		{
			"pop",
			TypeProvider::function(
				TypePointers{},
				TypePointers{valueType()},
				strings{},
				strings{std::string("last")},
				FunctionType::Kind::TVMStackPop,
				StateMutability::Pure
			)
		},
		{
			"empty",
			TypeProvider::function(
				TypePointers{},
				TypePointers{TypeProvider::boolean()},
				strings{},
				strings{std::string("is_empty")},
				FunctionType::Kind::TVMStackEmpty,
				StateMutability::Pure
			)
		},
		{
			"top",
			TypeProvider::function(
				TypePointers{},
				TypePointers{valueType()},
				strings{},
				strings{std::string("last")},
				FunctionType::Kind::TVMStackTop,
				StateMutability::Pure
			)
		},
		{
			"sort",
			TypeProvider::function(
				TypePointers{},
				TypePointers{},
				strings{},
				strings{},
				FunctionType::Kind::TVMStackSort,
				StateMutability::Pure
			)
		},
		{
			"reverse",
			TypeProvider::function(
				TypePointers{},
				TypePointers{},
				strings{},
				strings{},
				FunctionType::Kind::TVMStackReverse,
				StateMutability::Pure
			)
		}
	};
	return members;
}

std::string TvmStackType::toString(bool _short) const {
	return "stack(" + valueType()->toString(_short) + ")";
}

std::string TvmStackType::richIdentifier() const {
	return "t_stack_" + valueType()->richIdentifier();
}

TypeResult TvmBuilderType::unaryOperatorResult(Token _operator) const {
	if (_operator == Token::Delete)
		return TypeProvider::emptyTuple();
	return nullptr;
}

TypeResult TvmCellType::binaryOperatorResult(Token _operator, const Type *_other) const {
	if (_other->category() != category() ||
		(_operator != Token::Equal && _operator != Token::NotEqual))
		return nullptr;
	return _other;
}

MemberList::MemberMap TvmBuilderType::nativeMembers(const ASTNode *) const
{
	MemberList::MemberMap members = {
		{
			"storeSame", TypeProvider::function(
				{TypeProvider::uint(10), TypeProvider::uint(1)},
				{},
				{{}, {}},
				{},
				FunctionType::Kind::TVMBuilderMethods,
				StateMutability::Pure
			)
		},
		{
			"depth", TypeProvider::function(
				TypePointers{},
				TypePointers{TypeProvider::uint(16)},
				strings{},
				strings{std::string()},
				FunctionType::Kind::TVMBuilderMethods,
				StateMutability::Pure
			)
		},
		{
			"bits", TypeProvider::function(
				TypePointers{},
				TypePointers{TypeProvider::uint(10)},
				strings{},
				strings{std::string()},
				FunctionType::Kind::TVMBuilderMethods,
				StateMutability::Pure
			)
		},
		{
			"refs", TypeProvider::function(
				TypePointers{},
				TypePointers{TypeProvider::uint(2)},
				strings{},
				strings{std::string()},
				FunctionType::Kind::TVMBuilderMethods,
				StateMutability::Pure
			)
		},
		{
			"size", TypeProvider::function(
				TypePointers{},
				TypePointers{TypeProvider::uint(10), TypeProvider::uint(2)},
				strings{},
				strings{std::string(), std::string()},
				FunctionType::Kind::TVMBuilderMethods,
				StateMutability::Pure
			)
		},
		{
			"remBits", TypeProvider::function(
				TypePointers{},
				TypePointers{TypeProvider::uint(10)},
				strings{},
				strings{std::string()},
				FunctionType::Kind::TVMBuilderMethods,
				StateMutability::Pure
			)
		},
		{
			"remRefs", TypeProvider::function(
				TypePointers{},
				TypePointers{TypeProvider::uint(2)},
				strings{},
				strings{std::string()},
				FunctionType::Kind::TVMBuilderMethods,
				StateMutability::Pure
			)
		},
		{
			"remBitsAndRefs", TypeProvider::function(
				TypePointers{},
				TypePointers{TypeProvider::uint(10), TypeProvider::uint(2)},
				strings{},
				strings{std::string(), std::string()},
				FunctionType::Kind::TVMBuilderMethods,
				StateMutability::Pure
			)
		},
		{
			"toCell", TypeProvider::function(
				TypePointers{},
				TypePointers{TypeProvider::tvmcell()},
				strings{},
				strings{std::string()},
				FunctionType::Kind::TVMBuilderMethods,
				StateMutability::Pure
			)
		},
		{
			"toExoticCell", TypeProvider::function(
				TypePointers{},
				TypePointers{TypeProvider::tvmcell()},
				strings{},
				strings{std::string()},
				FunctionType::Kind::TVMBuilderMethods,
				StateMutability::Pure
			)
		},
		{
			"toSlice", TypeProvider::function(
				TypePointers{},
				TypePointers{TypeProvider::tvmslice()},
				strings{},
				strings{std::string()},
				FunctionType::Kind::TVMBuilderMethods,
				StateMutability::Pure
			)
		},
		{
			"storeRef", TypeProvider::function(
				TypePointers{TypeProvider::tvmbuilder()},
				TypePointers{},
				strings{std::string()},
				strings{},
				FunctionType::Kind::TVMBuilderMethods,
				StateMutability::Pure
			)
		},
		{
			"storeRef", TypeProvider::function(
				{TypeProvider::tvmcell()},
				{},
				{{}},
				{},
				FunctionType::Kind::TVMBuilderMethods,
				StateMutability::Pure
			)
		},
		{
			"storeRef", TypeProvider::function(
				{TypeProvider::tvmslice()},
				{},
				{{}},
				{},
				FunctionType::Kind::TVMBuilderMethods,
				StateMutability::Pure
			)
		},
		{
			"storeOnes", TypeProvider::function(
				{TypeProvider::uint(10)},
				{},
				{{}},
				{},
				FunctionType::Kind::TVMBuilderMethods,
				StateMutability::Pure
			)
		},
		{
			"storeZeroes", TypeProvider::function(
				{TypeProvider::uint(10)},
				{},
				{{}},
				{},
				FunctionType::Kind::TVMBuilderMethods,
				StateMutability::Pure
			)
		},
		{
			"store", TypeProvider::function(
				TypePointers{},
				TypePointers{},
				strings{},
				strings{},
				FunctionType::Kind::TVMBuilderStore,
				StateMutability::Pure,
				nullptr, FunctionType::Options::withArbitraryParameters()
			)
		},
		{
			"storeQ", TypeProvider::function(
				TypePointers{},
				TypePointers{TypeProvider::boolean()},
				strings{},
				strings{""},
				FunctionType::Kind::TVMBuilderStoreQ,
				StateMutability::Pure,
				nullptr, FunctionType::Options::withArbitraryParameters()
			)
		},
		{
			"storeSigned", TypeProvider::function(
				TypePointers{TypeProvider::int257(), TypeProvider::uint(9)},
				TypePointers{},
				strings{std::string(), std::string()},
				strings{},
				FunctionType::Kind::TVMBuilderStoreInt,
				StateMutability::Pure
			)
		},
		{
			"storeInt", TypeProvider::function(
				TypePointers{TypeProvider::int257(), TypeProvider::uint(9)},
				TypePointers{},
				strings{std::string(), std::string()},
				strings{},
				FunctionType::Kind::TVMBuilderStoreInt,
				StateMutability::Pure
			)
		},
		{
			"storeUnsigned", TypeProvider::function(
				TypePointers{TypeProvider::uint256(), TypeProvider::uint(9)},
				TypePointers{},
				strings{std::string(), std::string()},
				strings{},
				FunctionType::Kind::TVMBuilderStoreUint,
				StateMutability::Pure
			)
		},
		{
			"storeUint", TypeProvider::function(
				TypePointers{TypeProvider::uint256(), TypeProvider::uint(9)},
				TypePointers{},
				strings{std::string(), std::string()},
				strings{},
				FunctionType::Kind::TVMBuilderStoreUint,
				StateMutability::Pure
			)
		},
		{
			"storeTons", TypeProvider::function(
				TypePointers{TypeProvider::uint(128)},
				TypePointers{},
				strings{std::string()},
				strings{},
				FunctionType::Kind::TVMBuilderStoreTons,
				StateMutability::Pure
			)
		},
		{
			"storeIntLE2", TypeProvider::function(
				{TypeProvider::int_(16)},
				{},
				{{}},
				{},
				FunctionType::Kind::TVMBuilderMethods,
				StateMutability::Pure
			)
		},
		{
			"storeIntLE4", TypeProvider::function(
				{TypeProvider::integer(32, IntegerType::Modifier::Signed)},
				{},
				{{}},
				{},
				FunctionType::Kind::TVMBuilderMethods,
				StateMutability::Pure
			)
		},
		{
			"storeIntLE8", TypeProvider::function(
				{TypeProvider::integer(64, IntegerType::Modifier::Signed)},
				{},
				{{}},
				{},
				FunctionType::Kind::TVMBuilderMethods,
				StateMutability::Pure
			)
		},
		{
			"storeUintLE2", TypeProvider::function(
				{TypeProvider::uint(16)},
				{},
				{{}},
				{},
				FunctionType::Kind::TVMBuilderMethods,
				StateMutability::Pure
			)
		},
		{
			"storeUintLE4", TypeProvider::function(
				{TypeProvider::uint(32)},
				{},
				{{}},
				{},
				FunctionType::Kind::TVMBuilderMethods,
				StateMutability::Pure
			)
		},
		{
			"storeUintLE8", TypeProvider::function(
				{TypeProvider::uint(64)},
				{},
				{{}},
				{},
				FunctionType::Kind::TVMBuilderMethods,
				StateMutability::Pure
			)
		},
	};

	return members;
}

TypeResult StringBuilderType::unaryOperatorResult(Token _operator) const {
	if (_operator == Token::Delete)
		return TypeProvider::emptyTuple();
	return nullptr;
}

MemberList::MemberMap StringBuilderType::nativeMembers(const ASTNode *) const {
	MemberList::MemberMap members = {
		{
			"toString", TypeProvider::function(
				{},
				{TypeProvider::stringMemory()},
				{},
				{{}},
				FunctionType::Kind::StringBuilderToString,
				StateMutability::Pure
			)
		},
		{
			"append", TypeProvider::function(
				{TypeProvider::fixedBytes(1)},
				{},
				{{}},
				{},
				FunctionType::Kind::StringBuilderAppendByte,
				StateMutability::Pure
			)
		},
		{
			"append", TypeProvider::function(
				{TypeProvider::fixedBytes(1), TypeProvider::uint(31)},
				{},
				{{}, {}},
				{},
				FunctionType::Kind::StringBuilderAppendByteNTimes,
				StateMutability::Pure
			)
		},
		{
			"append", TypeProvider::function(
				{TypeProvider::stringMemory()},
				{},
				{{}},
				{},
				FunctionType::Kind::StringBuilderAppendString,
				StateMutability::Pure
			)
		},
	};
	return members;
}

BoolResult VarIntegerType::isImplicitlyConvertibleTo(Type const& _convertTo) const {
	return m_int.isImplicitlyConvertibleTo(_convertTo);
}

BoolResult VarIntegerType::isExplicitlyConvertibleTo(Type const& _convertTo) const {
	return m_int.isExplicitlyConvertibleTo(_convertTo);
}

TypeResult VarIntegerType::unaryOperatorResult(Token _operator) const {
	// "delete" is ok for all integer types
	if (_operator == Token::Delete)
		return TypeResult{TypeProvider::emptyTuple()};
		// unary negation only on signed types
	else if (_operator == Token::Sub)
		return m_int.isSigned() ? TypeResult{this} : TypeResult::err("Unary negation is only allowed for signed integers.");
	else if (_operator == Token::Inc || _operator == Token::Dec || _operator == Token::BitNot)
		return TypeResult{this};
	else
		return TypeResult::err("");
}

TypeResult VarIntegerType::binaryOperatorResult(Token _operator, Type const* _other) const {
	Type const* resultType = m_int.binaryOperatorResult(_operator, _other);
	if (resultType == nullptr)
		return nullptr;
	if (resultType->isImplicitlyConvertibleTo(*this)) {
		resultType = this;
	}
	return resultType;
}

std::string VarIntegerType::toString(bool) const {
	return std::string{"var"} + (m_int.isSigned()? "" : "u") + "int" + std::to_string(m_n);
}

int VarIntegerType::maxBitSizeInCell() const {
	if (m_n == 16) {
		return 4 + (15 * 8);
	}
	if (m_n == 32) {
		return 5 + (31 * 8);
	}
	solUnimplemented("");
}

BoolResult QIntegerType::isImplicitlyConvertibleTo(Type const& _other) const {
	if (Type::isImplicitlyConvertibleTo(_other))
		return true;

	if (category() == _other.category()) {
		auto const& other = dynamic_cast<QIntegerType const&>(_other);
		if (m_int->isImplicitlyConvertibleTo(*other.m_int))
			return true;
	}

	return false;
}

bool QIntegerType::operator==(Type const& _other) const {
	if (_other.category() != category())
		return false;
	auto const& other = dynamic_cast<QIntegerType const&>(_other);
	return m_int == other.m_int;
}

TypeResult QIntegerType::unaryOperatorResult(Token _operator) const  {
	// "delete" is ok for all integer types
	if (_operator == Token::Delete)
		return TypeResult{TypeProvider::emptyTuple()};
		// unary negation only on signed types
	else if (_operator == Token::Sub)
		return m_int->isSigned() ? TypeResult{this} : TypeResult::err("Unary negation is only allowed for signed integers.");
	else if (_operator == Token::Inc || _operator == Token::Dec || _operator == Token::BitNot)
		return TypeResult{this};
	else
		return TypeResult::err("");
}

TypeResult QIntegerType::binaryOperatorResult(Token _operator, Type const* _other) const {
	// See TypeResult IntegerType::binaryOperatorResult(Token _operator, Type const* _other) const
	if (
		_other->category() != Category::RationalNumber &&
		_other->category() != Category::FixedPoint &&
		_other->category() != Category::VarInteger &&
		_other->category() != Category::Integer &&
		_other->category() != category()
	)
		return nullptr;
	if (TokenTraits::isShiftOp(_operator))
	{
		// Shifts are not symmetric with respect to the type
		if (isValidShiftAndAmountTypeForQuite(_operator, *_other))
			return this;
		else
			return nullptr;
	}
	else if (Token::Exp == _operator)
	{
		if (auto otherIntType = dynamic_cast<IntegerType const*>(_other))
		{
			if (otherIntType->isSigned())
				return TypeResult::err("Exponentiation power is not allowed to be a signed integer type.");
		}
		else if (dynamic_cast<FixedPointType const*>(_other))
			return nullptr;
		else if (auto rationalNumberType = dynamic_cast<RationalNumberType const*>(_other))
		{
			if (rationalNumberType->isFractional())
				return TypeResult::err("Exponent is fractional.");
			if (!rationalNumberType->integerType())
				return TypeResult::err("Exponent too large.");
			if (rationalNumberType->isNegative())
				return TypeResult::err("Exponentiation power is not allowed to be a negative integer literal.");
		}
		return this;
	}

	auto commonType = Type::commonType(this, _other); //might be an integer or fixed point
	if (!commonType)
		return nullptr;

	// All integer types can be compared
	if (TokenTraits::isCompareOp(_operator))
		return commonType;
	if (TokenTraits::isBooleanOp(_operator))
		return nullptr;
	return commonType;
}

namespace {
MemberList::MemberMap qTypeNativeMembers(Type const* underType) {
	MemberList::MemberMap members = {
		{
			"isNaN", TypeProvider::function(
				{},
				{TypeProvider::boolean()},
				{},
				{{}},
				FunctionType::Kind::QIsNaN,
				StateMutability::Pure
			)
		},
		{
			"get", TypeProvider::function(
				{},
				{underType},
				{},
				{{}},
				FunctionType::Kind::QGet,
				StateMutability::Pure
			)
		},
		{
			"getOr", TypeProvider::function(
				{underType},
				{underType},
				{{}},
				{{}},
				FunctionType::Kind::QGetOr,
				StateMutability::Pure
			)
		},
		{
			"getOrDefault", TypeProvider::function(
				{},
				{underType},
				{},
				{{}},
				FunctionType::Kind::QGetOrDefault,
				StateMutability::Pure
			)
		},
		{
			"toOptional", TypeProvider::function(
				{},
				{TypeProvider::optional(underType)},
				{},
				{{}},
				FunctionType::Kind::QToOptional,
				StateMutability::Pure
			)
		}
	};
	return members;
}
}

MemberList::MemberMap QIntegerType::nativeMembers(ASTNode const*) const {
	return qTypeNativeMembers(m_int.get());
}

std::string QIntegerType::toString(bool f) const {
	if (m_int == nullptr)
		return "NaN";
	return "q" + m_int->toString(f);
}

BoolResult QBoolType::isImplicitlyConvertibleTo(Type const& _convertTo) const {
	if (Type::isImplicitlyConvertibleTo(_convertTo))
		return true;

	return false;
}

TypeResult QBoolType::unaryOperatorResult(Token _operator) const {
	if (_operator == Token::Delete)
		return TypeProvider::emptyTuple();
	else if (_operator == Token::Not)
		return this;
	else
		return nullptr;
}

TypeResult QBoolType::binaryOperatorResult(Token _operator, Type const* _other) const {
	if (category() != _other->category() && _other->category() != Type::Category::Bool)
		return nullptr;
	if (_operator == Token::Equal || _operator == Token::NotEqual || _operator == Token::And || _operator == Token::Or)
		return TypeProvider::qBool();
	else
		return nullptr;
}

MemberList::MemberMap QBoolType::nativeMembers(ASTNode const*) const {
	return qTypeNativeMembers(TypeProvider::boolean());
}

std::string QBoolType::toString(bool) const {
	return "qbool";
}<|MERGE_RESOLUTION|>--- conflicted
+++ resolved
@@ -3446,19 +3446,16 @@
 	case Kind::GoshApplyBinPatchQ: id += "goshapplybinpatchq"; break;
 	case Kind::GoshApplyZipBinPatch: id += "goshapplyzipbinpatch"; break;
 	case Kind::GoshApplyZipBinPatchQ: id += "goshapplyzipbinpatchq"; break;
-    case Kind::GoshSHA1: id += "goshsha1"; break;
-    case Kind::GoshSHA256: id += "goshsha256"; break;
-    case Kind::GoshKECCAK256: id += "goshkeccak256"; break;
-<<<<<<< HEAD
+  case Kind::GoshSHA1: id += "goshsha1"; break;
+  case Kind::GoshSHA256: id += "goshsha256"; break;
+  case Kind::GoshKECCAK256: id += "goshkeccak256"; break;
 	case Kind::GoshVergrth16: id += "goshvergrth16"; break;
 	case Kind::GoshPoseidonZkLogin: id += "goshposeidonzklogin"; break;
-=======
-    case Kind::GoshMINTECC: id += "goshmintecc"; break;
-    case Kind::GoshCNVRTSHELLQ: id += "goshcnvrtshellq"; break;
-    case Kind::GoshMINTSHELL: id += "goshmintshell"; break;
-    case Kind::GoshCALCBKREWARD: id += "goshcalcbkreward"; break;
-    case Kind::GoshCALCMINSTAKE: id += "goshcalcminstake"; break;
->>>>>>> 99222743
+  case Kind::GoshMINTECC: id += "goshmintecc"; break;
+  case Kind::GoshCNVRTSHELLQ: id += "goshcnvrtshellq"; break;
+  case Kind::GoshMINTSHELL: id += "goshmintshell"; break;
+  case Kind::GoshCALCBKREWARD: id += "goshcalcbkreward"; break;
+  case Kind::GoshCALCMINSTAKE: id += "goshcalcminstake"; break;
 	}
 	id += "_" + stateMutabilityToString(m_stateMutability);
 	id += identifierList(m_parameterTypes) + "returns" + identifierList(m_returnParameterTypes);
